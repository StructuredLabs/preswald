import hashlib
import inspect
import logging
import os
import random
import re
import sys
<<<<<<< HEAD
from importlib.resources import files
from typing import Optional
=======
from functools import wraps
from pathlib import Path

import toml

from preswald.engine.service import PreswaldService
from preswald.interfaces.component_return import ComponentReturn
>>>>>>> 3c5eba92


# Configure logging
logger = logging.getLogger(__name__)


def read_template(template_name, template_id=None):
    """Read a template file from the package.

    Args:
        template_name: Name of the template file without .template extension
        template_id: Optional template ID (e.g. 'executive-summary'). If not provided, uses 'default'
    """
    base_path = Path(__file__).parent / "templates"
    content = ""

    # First read from common directory
    common_path = base_path / "common" / f"{template_name}.template"
    if common_path.exists():
        content += common_path.read_text()

    # Then read from either template-specific or default directory
    template_dir = template_id if template_id else "default"
    template_path = base_path / template_dir / f"{template_name}.template"
    if template_path.exists():
        content += template_path.read_text()

    if not content:
        raise FileNotFoundError(
            f"Template {template_name} not found in common or {template_dir} directory"
        )

    return content


def read_port_from_config(config_path: str, port: int):
    try:
        if os.path.exists(config_path):
            config = toml.load(config_path)
            if "project" in config and "port" in config["project"]:
                port = config["project"]["port"]
        return port
    except Exception as e:
        print(f"Warning: Could not load port config from {config_path}: {e}")


def configure_logging(config_path: str | None = None, level: str | None = None):
    """
    Configure logging globally for the application.

    Args:
        config_path: Path to preswald.toml file. If None, will look in current directory
        level: Directly specified logging level, overrides config file if provided
    """
    # Default configuration
    log_config = {
        "level": "INFO",
        "format": "%(asctime)s - %(name)s - %(levelname)s - %(message)s",
    }

    # Try to load from config file
    if config_path is None:
        config_path = "preswald.toml"

    if os.path.exists(config_path):
        try:
            with open(config_path) as f:
                config = toml.load(f)
                if "logging" in config:
                    log_config.update(config["logging"])
        except Exception as e:
            print(f"Warning: Could not load logging config from {config_path}: {e}")

    # Command line argument overrides config file
    if level is not None:
        log_config["level"] = level

    # Configure logging
    logging.basicConfig(
        level=getattr(logging, log_config["level"].upper()),
        format=log_config["format"],
        force=True,  # This resets any existing handlers
    )

    # Create logger for this module
    logger = logging.getLogger(__name__)
    logger.debug(f"Logging configured with level {log_config['level']}")

    return log_config["level"]


def validate_slug(slug: str) -> bool:
    pattern = r"^[a-z0-9][a-z0-9-]*[a-z0-9]$"
    return bool(re.match(pattern, slug)) and len(slug) >= 3 and len(slug) <= 63


def get_project_slug(config_path: str) -> str:
    if not os.path.exists(config_path):
        raise Exception(f"Config file not found at: {config_path}")

    try:
        config = toml.load(config_path)
        if "project" not in config:
            raise Exception("Missing [project] section in preswald.toml")

        if "slug" not in config["project"]:
            raise Exception("Missing required field 'slug' in [project] section")

        slug = config["project"]["slug"]
        if not validate_slug(slug):
            raise Exception(
                "Invalid slug format. Slug must be 3-63 characters long, "
                "contain only lowercase letters, numbers, and hyphens, "
                "and must start and end with a letter or number."
            )

        return slug

    except Exception as e:
        raise Exception(f"Error reading project slug: {e!s}") from e


def generate_slug(base_name: str) -> str:
    base_slug = re.sub(r"[^a-zA-Z0-9]+", "-", base_name.lower()).strip("-")
    random_number = random.randint(100000, 999999)
    slug = f"{base_slug}-{random_number}"
    if not validate_slug(slug):
        slug = f"preswald-{random_number}"

    return slug

<<<<<<< HEAD
def generate_stable_id(prefix: str = "component", identifier: Optional[str] = None, callsite_hint: Optional[str] = None) -> str:
=======

def generate_stable_id(prefix: str = "component", identifier: str | None = None) -> str:
>>>>>>> 3c5eba92
    """
    Generate a stable, deterministic component ID using either:
    - a user-supplied identifier string, or
    - the source code callsite (file path and line number).

    Args:
        prefix (str): A prefix for the component type (e.g., "text", "slider").
        identifier (Optional[str]): Optional string to override callsite-based ID generation.
        callsite_hint (Optional[str]): Optional explicit callsite string (e.g., "file.py:42") to use
                                       instead of inspecting the call stack.

    Returns:
        str: A stable ID like "text-abc123ef"
    """
<<<<<<< HEAD
=======

    preswald_src_dir = os.path.abspath(os.path.join(__file__, ".."))

    def get_callsite_id():
        frame = inspect.currentframe()
        while frame:
            info = inspect.getframeinfo(frame)
            filepath = os.path.abspath(info.filename)

            in_preswald_src = filepath.startswith(preswald_src_dir)
            in_venv = ".venv" in filepath or "site-packages" in filepath
            in_stdlib = filepath.startswith(sys.base_prefix)

            if not (in_preswald_src or in_venv or in_stdlib):
                logger.info(
                    f"[generate_stable_id] Callsite used: {filepath}:{info.lineno}"
                )
                return f"{filepath}:{info.lineno}"

            frame = frame.f_back

        logger.warning(
            "[generate_stable_id] Could not find valid callsite, falling back"
        )
        return "unknown:0"

>>>>>>> 3c5eba92
    if identifier:
        hashed = hashlib.md5(identifier.lower().encode()).hexdigest()[:8]
        logger.info(f'[generate_stable_id] using identifier to generate hash {hashed}')
        return f"{prefix}-{hashed}"

    if callsite_hint:
        # Clamp callsite_hint to safe pattern: filename:lineno
        if ":" in callsite_hint:
            filename, lineno = callsite_hint.rsplit(":", 1)
            try:
                int(lineno)
                callsite_hint = f"{filename}:{lineno}"
            except ValueError:
                logger.warning(f"[generate_stable_id] Invalid line number in callsite_hint: {callsite_hint}")
                callsite_hint = None
        else:
            logger.warning(f"[generate_stable_id] Invalid callsite_hint format (missing colon): {callsite_hint}")
            callsite_hint = None

    if not callsite_hint:
        venv_paths = {sys.prefix, os.environ.get("VIRTUAL_ENV")}

        def get_callsite_id():
            stack = inspect.stack()
            for frame_info in stack:
                filename = frame_info.filename
                if (
                    not any(filename.startswith(p) for p in venv_paths if p)
                    and "site-packages" not in filename
                    and "/lib/python" not in filename
                    and "/preswald/" not in filename
                ):
                    logger.info(f"[generate_stable_id] Callsite used: {filename}:{frame_info.lineno}")
                    return f"{filename}:{frame_info.lineno}"

            logger.warning("[generate_stable_id] Could not find valid callsite, falling back")
            return "unknown:0"

        callsite_hint = get_callsite_id()

    hashed = hashlib.md5(callsite_hint.encode()).hexdigest()[:8]
    logger.info(f"[generate_stable_id] using callsite_hint to generate hash {hashed}")
    return f"{prefix}-{hashed}"


def generate_stable_atom_id_from_component_id(component_id: str, prefix: str = "_auto_atom") -> str:
    """
    Generate an atom ID by reusing a component's stable ID hash but with a different prefix.
    Example: component_id='text-abc123ef' -> atom_id='_auto_atom-abc123ef'
    """
<<<<<<< HEAD
    if component_id and "-" in component_id:
        hash_part = component_id.rsplit("-", 1)[-1]
        return f"{prefix}-{hash_part}"
    logger.warning(f"[generate_stable_atom_id_from_component_id] Unexpected component_id format: {component_id}")
    return generate_stable_id(prefix)
=======

    def decorator(func):
        @wraps(func)
        def wrapper(*args, **kwargs):
            service = PreswaldService.get_instance()

            # only generate ID if not explicitly passed
            component_id = kwargs.get("component_id") or generate_stable_id(
                component_type
            )
            kwargs["component_id"] = component_id

            result = func(*args, **kwargs)

            # extract the component dict
            if isinstance(result, dict) and "id" in result:
                component = result
                return_value = result
            else:
                component = getattr(result, "_preswald_component", None)
                if not component:
                    logger.warning(
                        f"[{component_type}] No component metadata found for tracking."
                    )
                    return result
                return_value = (
                    result.value if isinstance(result, ComponentReturn) else result
                )

            with service.active_atom(service._workflow._current_atom):
                if service.should_render(component_id, component):
                    logger.debug(f"[{component_type}] Created component: {component}")
                    service.append_component(component)
                else:
                    logger.debug(
                        f"[{component_type}] No changes detected. Skipping append for {component_id}"
                    )

            return return_value

        return wrapper

    return decorator
>>>>>>> 3c5eba92
<|MERGE_RESOLUTION|>--- conflicted
+++ resolved
@@ -5,18 +5,11 @@
 import random
 import re
 import sys
-<<<<<<< HEAD
+import toml
+
 from importlib.resources import files
+from pathlib import Path
 from typing import Optional
-=======
-from functools import wraps
-from pathlib import Path
-
-import toml
-
-from preswald.engine.service import PreswaldService
-from preswald.interfaces.component_return import ComponentReturn
->>>>>>> 3c5eba92
 
 
 # Configure logging
@@ -148,12 +141,7 @@
 
     return slug
 
-<<<<<<< HEAD
 def generate_stable_id(prefix: str = "component", identifier: Optional[str] = None, callsite_hint: Optional[str] = None) -> str:
-=======
-
-def generate_stable_id(prefix: str = "component", identifier: str | None = None) -> str:
->>>>>>> 3c5eba92
     """
     Generate a stable, deterministic component ID using either:
     - a user-supplied identifier string, or
@@ -168,35 +156,6 @@
     Returns:
         str: A stable ID like "text-abc123ef"
     """
-<<<<<<< HEAD
-=======
-
-    preswald_src_dir = os.path.abspath(os.path.join(__file__, ".."))
-
-    def get_callsite_id():
-        frame = inspect.currentframe()
-        while frame:
-            info = inspect.getframeinfo(frame)
-            filepath = os.path.abspath(info.filename)
-
-            in_preswald_src = filepath.startswith(preswald_src_dir)
-            in_venv = ".venv" in filepath or "site-packages" in filepath
-            in_stdlib = filepath.startswith(sys.base_prefix)
-
-            if not (in_preswald_src or in_venv or in_stdlib):
-                logger.info(
-                    f"[generate_stable_id] Callsite used: {filepath}:{info.lineno}"
-                )
-                return f"{filepath}:{info.lineno}"
-
-            frame = frame.f_back
-
-        logger.warning(
-            "[generate_stable_id] Could not find valid callsite, falling back"
-        )
-        return "unknown:0"
-
->>>>>>> 3c5eba92
     if identifier:
         hashed = hashlib.md5(identifier.lower().encode()).hexdigest()[:8]
         logger.info(f'[generate_stable_id] using identifier to generate hash {hashed}')
@@ -247,54 +206,8 @@
     Generate an atom ID by reusing a component's stable ID hash but with a different prefix.
     Example: component_id='text-abc123ef' -> atom_id='_auto_atom-abc123ef'
     """
-<<<<<<< HEAD
     if component_id and "-" in component_id:
         hash_part = component_id.rsplit("-", 1)[-1]
         return f"{prefix}-{hash_part}"
     logger.warning(f"[generate_stable_atom_id_from_component_id] Unexpected component_id format: {component_id}")
-    return generate_stable_id(prefix)
-=======
-
-    def decorator(func):
-        @wraps(func)
-        def wrapper(*args, **kwargs):
-            service = PreswaldService.get_instance()
-
-            # only generate ID if not explicitly passed
-            component_id = kwargs.get("component_id") or generate_stable_id(
-                component_type
-            )
-            kwargs["component_id"] = component_id
-
-            result = func(*args, **kwargs)
-
-            # extract the component dict
-            if isinstance(result, dict) and "id" in result:
-                component = result
-                return_value = result
-            else:
-                component = getattr(result, "_preswald_component", None)
-                if not component:
-                    logger.warning(
-                        f"[{component_type}] No component metadata found for tracking."
-                    )
-                    return result
-                return_value = (
-                    result.value if isinstance(result, ComponentReturn) else result
-                )
-
-            with service.active_atom(service._workflow._current_atom):
-                if service.should_render(component_id, component):
-                    logger.debug(f"[{component_type}] Created component: {component}")
-                    service.append_component(component)
-                else:
-                    logger.debug(
-                        f"[{component_type}] No changes detected. Skipping append for {component_id}"
-                    )
-
-            return return_value
-
-        return wrapper
-
-    return decorator
->>>>>>> 3c5eba92
+    return generate_stable_id(prefix)