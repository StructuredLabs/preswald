"""
Components are used to create the UI and interact with the data. They are functions that a) create
and append a component to the component list and b) return an output to be used in the the app workflow.

In order to ensure proper state management and efficient rendering, the state of the component is created,
by default, on the value of the "value" key in the component dictionary. If you need to set an alternative key to
manage the state of the component, you can set the "state_key" key in the component dictionary.

```
# will re-render with every rerun
component = {
    ...,
    "random_state": randn(),
    "state_key": "random_state",
}

# will re-render only when the data changes
component = {
    ...,
    "data": json_data,
    "state_key": "data",
}
```

"""

# Standard Library
import base64
import io
import json
import logging
import os
import re

# Third-Party
import matplotlib.pyplot as plt
import numpy as np
import pandas as pd

# from PIL import Image
# try:
#     import fastplotlib as fplt
#     import msgpack
#
#     FASTPLOTLIB_AVAILABLE = True
# except ImportError:
#     FASTPLOTLIB_AVAILABLE = False
#     fplt = None
# Internal
from preswald.engine.service import PreswaldService
from preswald.interfaces.workflow import Workflow
from preswald.utils import ComponentReturn, with_render_tracking


# Configure logging
logger = logging.getLogger(__name__)

# NOTE to Developers: Please keep the components organized alphabetically

# Components

@with_render_tracking('alert')
def alert(message: str, level: str = "info", size: float = 1.0, component_id: str | None = None) -> ComponentReturn:
    """Create an alert component."""

    logger.debug(f"Creating alert component with id {component_id}, message: {message}")

    component = {
        "type": "alert",
        "id": component_id,
        "message": message,
        "level": level,
        "size": size,
    }

    return ComponentReturn(message, component)

@with_render_tracking('big_number')
def big_number(
    value: int | float | str,
    label: str | None = None,
    delta: str | None = None,
    delta_color: str | None = None,
    icon: str | None = None,
    description: str | None = None,
    size: float = 1.0,
    component_id: str | None = None
) -> ComponentReturn:
    """Create a big number metric card component."""

    logger.debug(
        f"Creating big number component with id {component_id}, value: {value}"
    )

    component = {
        "type": "big_number",
        "id": component_id,
        "value": value,
        "label": label,
        "delta": delta,
        "delta_color": delta_color,
        "icon": icon,
        "description": description,
        "size": size,
    }

    logger.debug(f"Created component: {component}")

    return ComponentReturn(str(value), component)

@with_render_tracking('button')
def button(
    label: str,
    variant: str = "default",
    disabled: bool = False,
    loading: bool = False,
    size: float = 1.0,
<<<<<<< HEAD
    can_be_reclicked: bool = False,
) -> bool:
=======
    component_id: str | None = None
) -> ComponentReturn:
>>>>>>> 5ba5dbf9
    """Create a button component that returns True when clicked."""
    service = PreswaldService.get_instance()

    # Get current state or use default
    current_state = service.get_component_state(component_id)
    if current_state is None:
        current_value = False
    else:
        # the current value is stored in the "value" key of the stateful_value dictionary
        current_value = current_state["value"]

    component = {
        "type": "button",
        "id": component_id,
        "label": label,
        "variant": variant,
        "disabled": disabled,
        "loading": loading,
        "size": size,
        "value": current_value,
        "stateful_value": {
            "value": current_value,
            "random_state": np.random.randn() if can_be_reclicked else None,
        },
        "state_key": "stateful_value",
        "onClick": True,  # Always enable click handling
    }

    return ComponentReturn(current_value, component)

@with_render_tracking('chat')
def chat(source: str, table: str | None = None, component_id: str | None = None) -> ComponentReturn:
    """Create a chat component to chat with data source"""
    service = PreswaldService.get_instance()

    # Get current state or initialize empty
    current_state = service.get_component_state(component_id)
    if current_state is None:
        current_state = {"messages": [], "source": source}

    # Get dataframe from source
    df = (
        service.data_manager.get_df(source)
        if table is None
        else service.data_manager.get_df(source, table)
    )

    # Convert DataFrame to serializable format
    serializable_data = None
    if df is not None:
        records = df.to_dict("records")
        # Handle timestamp fields before general serialization
        processed_records = []
        for record in records:
            processed_record = {}
            for key, value in record.items():
                if isinstance(value, pd.Timestamp | pd.NaT.__class__):
                    processed_record[key] = (
                        value.isoformat() if not pd.isna(value) else None
                    )
                else:
                    processed_record[key] = value
            processed_records.append(processed_record)
        serializable_data = convert_to_serializable(processed_records)

    logger.debug(f"Creating chat component with id {component_id}, source: {source}")
    component = {
        "type": "chat",
        "id": component_id,
        "state": {
            "messages": current_state.get("messages", []),
        },
        "config": {
            "source": source,
            "data": serializable_data,
        },
    }

    return ComponentReturn(component, component)

@with_render_tracking('checkbox')
def checkbox(label: str, default: bool = False, size: float = 1.0, component_id: str | None = None) -> ComponentReturn:
    """Create a checkbox component with consistent ID based on label."""
    service = PreswaldService.get_instance()

    # Get current state or use default
    current_value = service.get_component_state(component_id)
    if current_value is None:
        current_value = default

    logger.debug(f"Creating checkbox component with id {component_id}, label: {label}")
    component = {
        "type": "checkbox",
        "id": component_id,
        "label": label,
        "value": current_value,
        "size": size,
    }

    return ComponentReturn(current_value, component)


# def fastplotlib(fig: "fplt.Figure", size: float = 1.0) -> str:
#     """
#     Render a Fastplotlib figure and asynchronously stream the resulting image to the frontend.
#
#     This component leverages Fastplotlib's GPU-accelerated offscreen rendering capabilities.
#     Rendering and transmission are triggered only when the figure state or the client changes,
#     ensuring efficient updates. The rendered image is encoded as a PNG and sent to the frontend
#     via WebSocket using MessagePack.
#
#     Args:
#         fig (fplt.Figure): A configured Fastplotlib figure ready to be rendered.
#         size (float, optional): Width of the rendered component relative to its container (0.0-1.0).
#                                 Defaults to 1.0.
#
#     Returns:
#         str: A deterministic component ID used to reference the figure on the frontend.
#
#     Notes:
#         - The figure must have '_label' and '_client_id' attributes set externally.
#         - Rendering occurs asynchronously if the figure state or client_id changes.
#         - If client_id is not provided, a warning is logged and no rendering task is triggered.
#     """
#     if not FASTPLOTLIB_AVAILABLE:
#         logger.warning(
#             "fastplotlib is not available. Please install it with 'pip install fastplotlib'"
#         )
#         return None
#
#     service = PreswaldService.get_instance()
#
#     label = getattr(fig, "_label", "fastplotlib")
#     component_id = generate_id_by_label("fastplotlib", label)
#
#     try:
#         state = fig.get_state()
#     except Exception:
#         state = label
#
#     # hash input data early and use hash to avoid unnecessary rendering
#     client_id = getattr(fig, "_client_id", None)
#     hashable_data = {
#         "client_id": client_id,
#         "state": state,
#         "label": label,
#         "size": size,
#     }
#     data_hash = hashlib.sha256(msgpack.packb(hashable_data)).hexdigest()
#
#     component = {
#         "id": component_id,
#         "type": "fastplotlib_component",
#         "label": label,
#         "size": size,
#         "format": "websocket-png",
#         "value": None,
#         "hash": data_hash[:8],
#     }
#
#     # skip rendering if unchanged
#     if data_hash != service.get_component_state(f"{component_id}_img_hash"):
#         if client_id:
#             # Render and send concurrently (async task)
#             asyncio.create_task(
#                 render_and_send_fastplotlib(
#                     fig, component_id, label, size, client_id, data_hash
#                 )
#             )
#         else:
#             logger.warning(f"No client_id provided for {component_id}")
#
#     service.append_component(component)
#     return component_id


@with_render_tracking('image')
def image(src, alt="Image", size=1.0, component_id: str | None = None) -> ComponentReturn:
    """Create an image component.

    Args:
        src: The image source. Can be:
            - A URL to a remote image
            - A local file path (relative to the project root)
            - A base64 encoded image string
            - A data URI
        alt: Alternative text for the image
        size: Size of the component (0.0-1.0)
    """

    logger.debug(f"Creating image component with id {component_id}, src: {src}")

    # Handle different types of image sources
    processed_src = src

    # If it's a local file path, convert it to a data URL
    if isinstance(src, str) and not src.startswith(
        ("http://", "https://", "data:", "/")
    ):
        # Check if file exists in project's images directory
        project_images_dir = os.path.join(os.getcwd(), "images")
        local_path = os.path.join(project_images_dir, src)
        if os.path.exists(local_path):
            try:
                # Read the image file and convert to base64
                with open(local_path, "rb") as img_file:
                    img_data = img_file.read()
                    img_base64 = base64.b64encode(img_data).decode("utf-8")

                    # Get the file extension to determine MIME type
                    _, ext = os.path.splitext(src)
                    mime_type = {
                        ".png": "image/png",
                        ".jpg": "image/jpeg",
                        ".jpeg": "image/jpeg",
                        ".gif": "image/gif",
                        ".svg": "image/svg+xml",
                    }.get(ext.lower(), "image/png")

                    # Create data URL
                    processed_src = f"data:{mime_type};base64,{img_base64}"
            except Exception as e:
                logger.error(f"Error converting local image to data URL: {e}")
                processed_src = f"/images/{src}"  # Fallback to regular URL
        else:
            logger.warning(f"Local image file not found in images directory: {src}")

    component = {
        "type": "image",
        "id": component_id,
        "src": processed_src,
        "alt": alt,
        "size": size,
        "state_key": "src",
    }

    return ComponentReturn(component, component)

@with_render_tracking('json_viewer')
def json_viewer(
    data, title: str | None = None, expanded: bool = True, size: float = 1.0, component_id: str | None = None
) -> dict:
    """Create a JSON viewer component with collapsible tree view."""
    # Attempt to ensure JSON is serializable and safe
    try:
        if isinstance(data, str):
            parsed_data = json.loads(data)
        else:
            parsed_data = data
        serializable_data = convert_to_serializable(parsed_data)
    except Exception as e:
        serializable_data = {"error": f"Invalid JSON: {e!s}"}

    component = {
        "type": "json_viewer",
        "id": component_id,
        "data": serializable_data,
        "title": title,
        "expanded": expanded,
        "size": size,
    }

    logger.debug(f"Created JSON viewer component with id {component_id}")
    return ComponentReturn(component, component)
   

@with_render_tracking('matplotlib')
def matplotlib(fig: plt.Figure | None = None, label: str = "plot", component_id: str | None = None) -> ComponentReturn:
    """Render a Matplotlib figure as a component."""

    if fig is None:
        fig, ax = plt.subplots()
        ax.plot([0, 1, 2], [0, 1, 4])

    # Save the figure as a base64-encoded PNG
    buf = io.BytesIO()
    fig.savefig(buf, format="png")
    buf.seek(0)
    img_b64 = base64.b64encode(buf.read()).decode()

    component = {
        "type": "matplotlib",
        "id": component_id,
        "label": label,
        "image": img_b64,  # Store the image data
    }

    return ComponentReturn(component_id, component)  # Returning ID for potential tracking


@with_render_tracking('playground')
def playground(
    label: str, query: str, source: str | None = None, size: float = 1.0, component_id: str | None = None
) -> ComponentReturn:
    """
    Create a playground component for interactive data querying and visualization.

    Args:
        label (str): The label for the playground component (used for identification).
        query (str): The SQL query string to be executed.
        source (str, optional): The name of the data source to query from. All data sources are considered by default.
        size (float, optional): The visual size/scale of the component. Defaults to 1.0.

    Returns:
        ComponentReturn: The queried data as a pandas DataFrame, along with component metadata for rendering.

    """

    # Get the singleton instance of the PreswaldService
    service = PreswaldService.get_instance()

    logger.debug(
        f"Creating playground component with id {component_id}, label: {label}"
    )

    # Retrieve the current query state (if previously modified by the user)
    # If no previous state, use the provided query
    current_query_value = service.get_component_state(component_id)
    if current_query_value is None:
        current_query_value = query

    # Initialize data_source with the provided source or auto-detect it
    data_source = source
    if source is None:
        # Auto-extract the first table name from the SQL query using regex
        # Handles 'FROM' and 'JOIN' clauses with optional backticks or quotes
        fetched_sources = re.findall(
            r'(?:FROM|JOIN)\s+[`"]?([a-zA-Z0-9_\.]+)[`"]?',
            current_query_value,
            re.IGNORECASE | re.DOTALL,
        )
        # Use the first detected source as the data source
        data_source = fetched_sources[0] if fetched_sources else None

    # Initialize placeholders for data and error
    data = None
    error = None
    processed_data = None
    column_defs = []

    # Attempt to execute the query against the determined data source
    try:
        data = service.data_manager.query(current_query_value, data_source)
        logger.debug(f"Successfully queried data source: {data_source}")

        # Process data for the table
        if isinstance(data, pd.DataFrame):
            data = data.reset_index(drop=True)
            processed_data = data.to_dict("records")
            column_defs = [
                {"headerName": str(col), "field": str(col)} for col in data.columns
            ]

            # Process each row to ensure JSON serialization
            processed_data = []
            for _, row in data.iterrows():
                processed_row = {
                    str(key): (
                        (
                            value.item()
                            if isinstance(value, np.integer | np.floating)
                            else value
                        )
                        if value is not None
                        else ""
                    )  # Ensure no None values
                    for key, value in row.items()
                }
                processed_data.append(processed_row)
    except Exception as e:
        error = str(e)
        logger.error(f"Error querying data source: {e}")

    component = {
        "type": "playground",
        "id": component_id,
        "label": label,
        "source": source,
        "value": current_query_value,
        "size": size,
        "error": error,
        "data": {"columnDefs": column_defs, "rowData": processed_data or []},
    }

    # Return the raw DataFrame
    return ComponentReturn(data, component)

@with_render_tracking('plotly')
def plotly(fig, size: float = 1.0, component_id: str | None = None) -> ComponentReturn:  # noqa: C901
    """
    Render a Plotly figure.

    Args:
        fig: A Plotly figure object.
    """

    try:
        import time

        start_time = time.time()
        logger.debug("[PLOTLY] Starting plotly render")
        logger.debug(f"[PLOTLY] Created plot component with id {component_id}")

        # Optimize the figure for web rendering
        optimize_start = time.time()

        # Reduce precision of numeric values
        for trace in fig.data:
            for attr in ["x", "y", "z", "lat", "lon"]:
                if hasattr(trace, attr):
                    values = getattr(trace, attr)
                    if isinstance(values, list | np.ndarray):
                        if np.issubdtype(np.array(values).dtype, np.floating):
                            setattr(trace, attr, np.round(values, decimals=4))

            # Optimize marker sizes
            if hasattr(trace, "marker") and hasattr(trace.marker, "size"):
                if isinstance(trace.marker.size, list | np.ndarray):
                    # Scale marker sizes to a reasonable range
                    sizes = np.array(trace.marker.size)
                    if len(sizes) > 0:
                        _min_size, max_size = (
                            5,
                            20,
                        )  # Reasonable size range for web rendering
                        with np.errstate(divide="ignore", invalid="ignore"):
                            scaled_sizes = (sizes / max_size) * max_size
                            scaled_sizes = np.nan_to_num(
                                scaled_sizes, nan=0.0, posinf=0.0, neginf=0.0
                            )

                        # Ensure there's a minimum size if needed
                        scaled_sizes = np.clip(scaled_sizes, 1, max_size)

                        trace.marker.size = scaled_sizes.tolist()

        # Optimize layout
        if hasattr(fig, "layout"):
            # Set reasonable margins
            fig.update_layout(
                margin={"l": 50, "r": 50, "t": 50, "b": 50}, autosize=True
            )

            # Optimize font sizes
            fig.update_layout(font={"size": 12}, title={"font": {"size": 14}})

        logger.debug(
            f"[PLOTLY] Figure optimization took {time.time() - optimize_start:.3f}s"
        )

        # Convert the figure to JSON-serializable format
        fig_dict_start = time.time()
        fig_dict = fig.to_dict()
        logger.debug(
            f"[PLOTLY] Figure to dict conversion took {time.time() - fig_dict_start:.3f}s"
        )

        # Clean up any NaN values in the data
        clean_start = time.time()
        for trace in fig_dict.get("data", []):
            if isinstance(trace.get("marker"), dict):
                marker = trace["marker"]
                if "sizeref" in marker and (
                    isinstance(marker["sizeref"], float) and np.isnan(marker["sizeref"])
                ):
                    marker["sizeref"] = None

            # Clean up other potential NaN values
            for key, value in trace.items():
                if isinstance(value, list | np.ndarray):
                    trace[key] = [
                        (
                            None
                            if isinstance(x, float | np.floating) and np.isnan(x)
                            else x
                        )
                        for x in value
                    ]
                elif isinstance(value, float | np.floating) and np.isnan(value):
                    trace[key] = None
        logger.debug(f"[PLOTLY] NaN cleanup took {time.time() - clean_start:.3f}s")

        # Convert to JSON-serializable format
        serialize_start = time.time()
        serializable_fig_dict = convert_to_serializable(fig_dict)
        logger.debug(
            f"[PLOTLY] Serialization took {time.time() - serialize_start:.3f}s"
        )

        component = {
            "type": "plot",
            "id": component_id,
            "data": {
                "data": serializable_fig_dict.get("data", []),
                "layout": serializable_fig_dict.get("layout", {}),
                "config": {
                    "responsive": True,
                    "displayModeBar": True,
                    "modeBarButtonsToRemove": ["lasso2d", "select2d"],
                    "displaylogo": False,
                    "scrollZoom": True,  # Enable scroll zoom for better interaction
                    "showTips": False,  # Disable hover tips for better performance
                },
            },
            "size": size,
            "state_key": "data",
        }

        # Verify JSON serialization
        json_start = time.time()
        json.dumps(component)
        logger.debug(f"[PLOTLY] JSON verification took {time.time() - json_start:.3f}s")

        logger.debug(f"[PLOTLY] Plot data created successfully for id {component_id}")
        logger.debug(
            f"[PLOTLY] Total plotly render took {time.time() - start_time:.3f}s"
        )

        return ComponentReturn(component, component)

    except Exception as e:
        logger.error(f"[PLOTLY] Error creating plot: {e!s}", exc_info=True)
        error_component = {
            "type": "plot",
            "id": component_id,
            "error": f"Failed to create plot: {e!s}",
        }

        return ComponentReturn(error_component, error_component)

@with_render_tracking('progress')
def progress(label: str, value: float = 0.0, size: float = 1.0, component_id: str | None = None) -> ComponentReturn:
    """Create a progress component."""

    logger.debug(f"Creating progress component with id {component_id}, label: {label}")
    component = {
        "type": "progress",
        "id": component_id,
        "label": label,
        "value": value,
        "size": size,
    }

    return ComponentReturn(value, component)

@with_render_tracking('selectbox')
def selectbox(
    label: str, options: list[str], default: str | None = None, size: float = 1.0, component_id: str | None = None
) -> ComponentReturn:
    """Create a select component with consistent ID based on label."""
    service = PreswaldService.get_instance()
    current_value = service.get_component_state(component_id)
    if current_value is None:
        current_value = (
            default if default is not None else (options[0] if options else None)
        )

    component = {
        "type": "selectbox",
        "id": component_id,
        "label": label,
        "options": options,
        "value": current_value,
        "size": size,
    }

    logger.debug(f"[selectbox] ID={component_id}, selected={current_value}")

    return ComponentReturn(current_value, component)


@with_render_tracking('separator')
def separator(component_id: str | None = None) -> ComponentReturn:
    """Create a separator component that forces a new row."""
    component = {"type": "separator", "id": component_id}

    logger.debug(f"[separator] ID={component_id}")
    return ComponentReturn(component, component)

@with_render_tracking('slider')
def slider(
    label: str,
    min_val: float = 0.0,
    max_val: float = 100.0,
    step: float = 1.0,
    default: float | None = None,
    size: float = 1.0,
    component_id: str | None = None,
) -> ComponentReturn:
    """Create a slider component with consistent ID based on label"""
    service = PreswaldService.get_instance()

    # Get current state or use default
    current_value = service.get_component_state(component_id)
    if current_value is None:
        current_value = default if default is not None else min_val

    component = {
        "type": "slider",
        "id": component_id,
        "label": label,
        "min": min_val,
        "max": max_val,
        "step": step,
        "value": current_value,
        "size": size,
    }

    logger.debug(f"[slider] ID={component_id}, value={current_value}")
    return ComponentReturn(current_value, component)

@with_render_tracking('spinner')
def spinner(
    label: str = "Loading...",
    variant: str = "default",
    show_label: bool = True,
    size: float = 1.0,
    component_id: str | None = None,
) -> ComponentReturn:
    """Create a loading spinner component.

    Args:
        label: Text to show below the spinner
        variant: Visual style ("default" or "card")
        show_label: Whether to show the label text
        size: Component width (1.0 = full width)
    """

    component = {
        "type": "spinner",
        "id": component_id,
        "label": label,
        "variant": variant,
        "showLabel": show_label,
        "size": size,
    }

    logger.debug(f"[spinner] ID={component_id}")
    return ComponentReturn(None, component)

@with_render_tracking('sidebar')
def sidebar(defaultopen: bool = False, component_id: str | None = None) -> ComponentReturn:
    """Create a sidebar component."""

    component = {"type": "sidebar", "id": component_id, "defaultopen": defaultopen}

    logger.debug(f"[sidebar] ID={component_id}, defaultopen={defaultopen}")
    return ComponentReturn(component, component)


@with_render_tracking('table')
def table(
    data: pd.DataFrame, title: str | None = None, limit: int | None = None, component_id: str | None = None
) -> ComponentReturn:
    """Create a table component that renders data using TableViewerWidget.

    Args:
        data: Pandas DataFrame or list of dictionaries to display.
        title: Optional title for the table.
        limit: Optional limit for rows displayed.

    Returns:
        ComponentReturn: Component metadata and processed data.
    """

    try:
        # Convert pandas DataFrame to a list of dictionaries if needed
        if hasattr(data, "to_dict"):
            if isinstance(data, pd.DataFrame):
                data = data.reset_index(drop=True)
                if limit is not None:
                    data = data.head(limit)
            data = data.to_dict("records")

        # Ensure data is a list
        if not isinstance(data, list):
            data = [data] if data else []

        # Ensure data is not empty before accessing keys
        if data and isinstance(data[0], dict):
            column_defs = [
                {"headerName": str(col), "field": str(col)} for col in data[0].keys()
            ]
        else:
            column_defs = []

        # Process each row to ensure JSON serialization
        processed_data = []
        for row in data:
            processed_row = {
                str(key): (
                    (
                        value.item()
                        if isinstance(value, np.integer | np.floating)
                        else value
                    )
                    if value is not None
                    else ""
                )  # Ensure no None values
                for key, value in row.items()
            }
            processed_data.append(processed_row)

        # Log debug info
        logger.debug(f"Column Definitions: {column_defs}")
        logger.debug(
            f"Processed Data (first 5 rows): {processed_data[:5]}"
        )  # Limit logs

        # Create AG Grid compatible component structure
        component = {
            "type": "table",
            "id": component_id,
            "props": {
                "columnDefs": column_defs,
                "rowData": processed_data,
                "title": str(title) if title else None,
            },
            "state_key": "props",
        }

        logger.debug(f"[table] ID={component_id}")
        return ComponentReturn(component, component)

    except Exception as e:
        logger.error(f"Error creating table component: {e!s}")
        error_component = {
            "type": "table",
            "id": component_id,
            "props": {
                "columnDefs": [],
                "rowData": [],
                "title": f"Error: {e!s}",
            },
        }

        return ComponentReturn(error_component, error_component)


@with_render_tracking('text')
def text(markdown_str: str, size: float = 1.0, component_id: str | None = None) -> ComponentReturn:
    """Create a text/markdown component."""
    component = {
        "type": "text",
        "id": component_id,
        "markdown": markdown_str,
        "value": markdown_str,
        "size": size,
    }

    logger.info(f"[text] ID = {component_id}, content = {markdown_str}")
    return ComponentReturn(markdown_str, component)


@with_render_tracking('text_input')
def text_input(
    label: str,
    placeholder: str = "",
    default: str = "",
    size: float = 1.0,
    component_id: str | None = None
) -> ComponentReturn:
    """Create a text input component.

    Args:
        label: Label text shown above the input
        placeholder: Placeholder text shown when input is empty
        default: Initial value for the input
        size: Component width (1.0 = full width)

    Returns:
        ComponentReturn: Current value of the input, along with component metadata for rendering.
    """
    service = PreswaldService.get_instance()

    # Get current state or use default
    current_value = service.get_component_state(component_id)
    if current_value is None:
        current_value = default

    component = {
        "type": "text_input",
        "id": component_id,
        "label": label,
        "placeholder": placeholder,
        "value": current_value,
        "size": size,
    }

    logger.debug(f"[text_input] ID={component_id}, value={current_value}")
    return ComponentReturn(current_value, component)


@with_render_tracking('topbar')
def topbar(component_id: str | None = None) -> ComponentReturn:
    """Creates a topbar component."""
    component = {"type": "topbar", "id": component_id}

    logger.debug(f"[topbar] ID={component_id}")
    return ComponentReturn(component, component)


@with_render_tracking('workflow_dag')
def workflow_dag(workflow: Workflow, title: str = "Workflow Dependency Graph", component_id: str | None = None) -> ComponentReturn:
    """
    Render the workflow's DAG visualization.

    Args:
        workflow: The workflow object to visualize
        title: Optional title for the visualization
    """
    try:
        from .workflow import WorkflowAnalyzer

        analyzer = WorkflowAnalyzer(workflow)
        analyzer.build_graph()  # Ensure graph is built

        # Get node data
        nodes_data = []
        for node, data in analyzer.graph.nodes(data=True):
            nodes_data.append(
                {
                    "name": node,
                    "status": data["status"],
                    "execution_time": data["execution_time"],
                    "attempts": data["attempts"],
                    "error": data["error"],
                    "dependencies": data["dependencies"],
                    "force_recompute": data["force_recompute"],
                }
            )

        # Create the component with the correct type and data structure
        component = {
            "type": "dag",  # Changed from "plot" to "dag"
            "id": component_id,
            "data": {
                "data": [
                    {
                        "type": "scatter",
                        "customdata": nodes_data,
                        "node": {"positions": []},  # Will be calculated by react-flow
                    }
                ],
                "layout": {"title": {"text": title}, "showlegend": True},
            },
            "state_key": "data",
        }

        logger.debug(f"[WORKFLOW_DAG] Created DAG component with id {component_id}")
        return ComponentReturn(component, component)

    except Exception as e:
        logger.error(
            f"[WORKFLOW_DAG] Error creating DAG visualization: {e!s}", exc_info=True
        )
        error_component = {
            "type": "dag",  # Changed from "plot" to "dag"
            "id": component_id,
            "error": f"Failed to create DAG visualization: {e!s}",
        }
        return ComponentReturn(error_component, error_component)


# Helpers


def convert_to_serializable(obj):
    """Convert numpy arrays and other non-serializable objects to Python native types."""
    if isinstance(obj, np.ndarray):
        return obj.tolist()
    elif isinstance(obj, np.int8 | np.int16 | np.int32 | np.int64 | np.integer):
        return int(obj)
    elif isinstance(obj, np.float16 | np.float32 | np.float64 | np.floating):
        if np.isnan(obj):
            return None
        return float(obj)
    elif isinstance(obj, np.bool_):
        return bool(obj)
    elif isinstance(obj, dict):
        return {k: convert_to_serializable(v) for k, v in obj.items()}
    elif isinstance(obj, list | tuple):
        return [convert_to_serializable(item) for item in obj]
    elif isinstance(obj, np.generic):
        if np.isnan(obj):
            return None
        return obj.item()
    return obj


# async def render_and_send_fastplotlib(
#     fig: "fplt.Figure",
#     component_id: str,
#     label: str,
#     size: float,
#     client_id: str,
#     data_hash: str,
# ) -> Optional[str]:
#     """
#     Asynchronously renders a Fastplotlib figure to an offscreen canvas, encodes it as a PNG,
#     and streams the resulting image data via WebSocket to the connected frontend client.

#     This helper function handles rendering logic, alpha-blending, and ensures robust error
#     handling. It updates the component state after successfully sending the image data.

#     Args:
#         fig (fplt.Figure): The fully configured Fastplotlib figure instance to render.
#         component_id (str): Unique identifier for the component instance receiving this image.
#         label (str): Human-readable label describing the component (for logging/debugging).
#         size (float): Relative size of the component in the UI layout (0.0-1.0).
#         client_id (str): WebSocket client identifier to route the rendered image correctly.
#         data_hash (str): SHA-256 hash representing the figure state, used for cache invalidation.

#     Returns:
#         str: Returns "Render failed" if framebuffer blending fails, otherwise None.

#     Raises:
#         Logs and handles any exceptions internally without raising further.
#     """
#     service = PreswaldService.get_instance()

#     fig.show()  # must call even in offscreen mode to initialize GPU resources

#     # manually render the scene for all subplots
#     for subplot in fig:
#         subplot.viewport.render(subplot.scene, subplot.camera)

#     # read from the framebuffer
#     try:
#         fig.canvas.request_draw()
#         raw_img = np.asarray(fig.renderer.target.draw())

#         if raw_img.ndim != 3 or raw_img.shape[2] != 4:
#             raise ValueError(f"Unexpected image shape: {raw_img.shape}")

#         # handle alpha blending
#         alpha = raw_img[..., 3:4] / 255.0
#         rgb = (raw_img[..., :3] * alpha + (1 - alpha) * 255).astype(np.uint8)

#     except Exception as e:
#         logger.error(f"Framebuffer blending failed for {component_id}: {e}")
#         return "Render failed"

#     # encode image to PNG
#     img_buf = io.BytesIO()
#     Image.fromarray(rgb).save(img_buf, format="PNG")
#     png_bytes = img_buf.getvalue()

#     # handle websocket communication
#     client_websocket = service.websocket_connections.get(client_id)
#     if client_websocket:
#         packed_msg = msgpack.packb(
#             {
#                 "type": "image_update",
#                 "component_id": component_id,
#                 "format": "png",
#                 "label": label,
#                 "size": size,
#                 "data": png_bytes,
#             },
#             use_bin_type=True,
#         )

#         try:
#             await client_websocket.send_bytes(packed_msg)
#             await service.handle_client_message(
#                 client_id,
#                 {
#                     "type": "component_update",
#                     "states": {f"{component_id}_img_hash": data_hash},
#                 },
#             )
#             logger.debug(f"✅ Sent {component_id} image to client {client_id}")
#         except Exception as e:
#             logger.error(f"WebSocket send failed for {component_id}: {e}")
#     else:
#         logger.warning(f"No active WebSocket found for client ID: {client_id}")<|MERGE_RESOLUTION|>--- conflicted
+++ resolved
@@ -59,8 +59,14 @@
 
 # Components
 
-@with_render_tracking('alert')
-def alert(message: str, level: str = "info", size: float = 1.0, component_id: str | None = None) -> ComponentReturn:
+
+@with_render_tracking("alert")
+def alert(
+    message: str,
+    level: str = "info",
+    size: float = 1.0,
+    component_id: str | None = None,
+) -> ComponentReturn:
     """Create an alert component."""
 
     logger.debug(f"Creating alert component with id {component_id}, message: {message}")
@@ -75,7 +81,8 @@
 
     return ComponentReturn(message, component)
 
-@with_render_tracking('big_number')
+
+@with_render_tracking("big_number")
 def big_number(
     value: int | float | str,
     label: str | None = None,
@@ -84,7 +91,7 @@
     icon: str | None = None,
     description: str | None = None,
     size: float = 1.0,
-    component_id: str | None = None
+    component_id: str | None = None,
 ) -> ComponentReturn:
     """Create a big number metric card component."""
 
@@ -108,20 +115,17 @@
 
     return ComponentReturn(str(value), component)
 
-@with_render_tracking('button')
+
+@with_render_tracking("button")
 def button(
     label: str,
     variant: str = "default",
     disabled: bool = False,
     loading: bool = False,
     size: float = 1.0,
-<<<<<<< HEAD
     can_be_reclicked: bool = False,
-) -> bool:
-=======
-    component_id: str | None = None
-) -> ComponentReturn:
->>>>>>> 5ba5dbf9
+    component_id: str | None = None,
+) -> ComponentReturn:
     """Create a button component that returns True when clicked."""
     service = PreswaldService.get_instance()
 
@@ -152,8 +156,11 @@
 
     return ComponentReturn(current_value, component)
 
-@with_render_tracking('chat')
-def chat(source: str, table: str | None = None, component_id: str | None = None) -> ComponentReturn:
+
+@with_render_tracking("chat")
+def chat(
+    source: str, table: str | None = None, component_id: str | None = None
+) -> ComponentReturn:
     """Create a chat component to chat with data source"""
     service = PreswaldService.get_instance()
 
@@ -202,8 +209,14 @@
 
     return ComponentReturn(component, component)
 
-@with_render_tracking('checkbox')
-def checkbox(label: str, default: bool = False, size: float = 1.0, component_id: str | None = None) -> ComponentReturn:
+
+@with_render_tracking("checkbox")
+def checkbox(
+    label: str,
+    default: bool = False,
+    size: float = 1.0,
+    component_id: str | None = None,
+) -> ComponentReturn:
     """Create a checkbox component with consistent ID based on label."""
     service = PreswaldService.get_instance()
 
@@ -298,8 +311,10 @@
 #     return component_id
 
 
-@with_render_tracking('image')
-def image(src, alt="Image", size=1.0, component_id: str | None = None) -> ComponentReturn:
+@with_render_tracking("image")
+def image(
+    src, alt="Image", size=1.0, component_id: str | None = None
+) -> ComponentReturn:
     """Create an image component.
 
     Args:
@@ -360,9 +375,14 @@
 
     return ComponentReturn(component, component)
 
-@with_render_tracking('json_viewer')
+
+@with_render_tracking("json_viewer")
 def json_viewer(
-    data, title: str | None = None, expanded: bool = True, size: float = 1.0, component_id: str | None = None
+    data,
+    title: str | None = None,
+    expanded: bool = True,
+    size: float = 1.0,
+    component_id: str | None = None,
 ) -> dict:
     """Create a JSON viewer component with collapsible tree view."""
     # Attempt to ensure JSON is serializable and safe
@@ -386,10 +406,12 @@
 
     logger.debug(f"Created JSON viewer component with id {component_id}")
     return ComponentReturn(component, component)
-   
-
-@with_render_tracking('matplotlib')
-def matplotlib(fig: plt.Figure | None = None, label: str = "plot", component_id: str | None = None) -> ComponentReturn:
+
+
+@with_render_tracking("matplotlib")
+def matplotlib(
+    fig: plt.Figure | None = None, label: str = "plot", component_id: str | None = None
+) -> ComponentReturn:
     """Render a Matplotlib figure as a component."""
 
     if fig is None:
@@ -409,12 +431,18 @@
         "image": img_b64,  # Store the image data
     }
 
-    return ComponentReturn(component_id, component)  # Returning ID for potential tracking
-
-
-@with_render_tracking('playground')
+    return ComponentReturn(
+        component_id, component
+    )  # Returning ID for potential tracking
+
+
+@with_render_tracking("playground")
 def playground(
-    label: str, query: str, source: str | None = None, size: float = 1.0, component_id: str | None = None
+    label: str,
+    query: str,
+    source: str | None = None,
+    size: float = 1.0,
+    component_id: str | None = None,
 ) -> ComponentReturn:
     """
     Create a playground component for interactive data querying and visualization.
@@ -509,7 +537,8 @@
     # Return the raw DataFrame
     return ComponentReturn(data, component)
 
-@with_render_tracking('plotly')
+
+@with_render_tracking("plotly")
 def plotly(fig, size: float = 1.0, component_id: str | None = None) -> ComponentReturn:  # noqa: C901
     """
     Render a Plotly figure.
@@ -652,8 +681,11 @@
 
         return ComponentReturn(error_component, error_component)
 
-@with_render_tracking('progress')
-def progress(label: str, value: float = 0.0, size: float = 1.0, component_id: str | None = None) -> ComponentReturn:
+
+@with_render_tracking("progress")
+def progress(
+    label: str, value: float = 0.0, size: float = 1.0, component_id: str | None = None
+) -> ComponentReturn:
     """Create a progress component."""
 
     logger.debug(f"Creating progress component with id {component_id}, label: {label}")
@@ -667,9 +699,14 @@
 
     return ComponentReturn(value, component)
 
-@with_render_tracking('selectbox')
+
+@with_render_tracking("selectbox")
 def selectbox(
-    label: str, options: list[str], default: str | None = None, size: float = 1.0, component_id: str | None = None
+    label: str,
+    options: list[str],
+    default: str | None = None,
+    size: float = 1.0,
+    component_id: str | None = None,
 ) -> ComponentReturn:
     """Create a select component with consistent ID based on label."""
     service = PreswaldService.get_instance()
@@ -693,7 +730,7 @@
     return ComponentReturn(current_value, component)
 
 
-@with_render_tracking('separator')
+@with_render_tracking("separator")
 def separator(component_id: str | None = None) -> ComponentReturn:
     """Create a separator component that forces a new row."""
     component = {"type": "separator", "id": component_id}
@@ -701,7 +738,8 @@
     logger.debug(f"[separator] ID={component_id}")
     return ComponentReturn(component, component)
 
-@with_render_tracking('slider')
+
+@with_render_tracking("slider")
 def slider(
     label: str,
     min_val: float = 0.0,
@@ -733,7 +771,8 @@
     logger.debug(f"[slider] ID={component_id}, value={current_value}")
     return ComponentReturn(current_value, component)
 
-@with_render_tracking('spinner')
+
+@with_render_tracking("spinner")
 def spinner(
     label: str = "Loading...",
     variant: str = "default",
@@ -762,8 +801,11 @@
     logger.debug(f"[spinner] ID={component_id}")
     return ComponentReturn(None, component)
 
-@with_render_tracking('sidebar')
-def sidebar(defaultopen: bool = False, component_id: str | None = None) -> ComponentReturn:
+
+@with_render_tracking("sidebar")
+def sidebar(
+    defaultopen: bool = False, component_id: str | None = None
+) -> ComponentReturn:
     """Create a sidebar component."""
 
     component = {"type": "sidebar", "id": component_id, "defaultopen": defaultopen}
@@ -772,9 +814,12 @@
     return ComponentReturn(component, component)
 
 
-@with_render_tracking('table')
+@with_render_tracking("table")
 def table(
-    data: pd.DataFrame, title: str | None = None, limit: int | None = None, component_id: str | None = None
+    data: pd.DataFrame,
+    title: str | None = None,
+    limit: int | None = None,
+    component_id: str | None = None,
 ) -> ComponentReturn:
     """Create a table component that renders data using TableViewerWidget.
 
@@ -861,8 +906,10 @@
         return ComponentReturn(error_component, error_component)
 
 
-@with_render_tracking('text')
-def text(markdown_str: str, size: float = 1.0, component_id: str | None = None) -> ComponentReturn:
+@with_render_tracking("text")
+def text(
+    markdown_str: str, size: float = 1.0, component_id: str | None = None
+) -> ComponentReturn:
     """Create a text/markdown component."""
     component = {
         "type": "text",
@@ -876,13 +923,13 @@
     return ComponentReturn(markdown_str, component)
 
 
-@with_render_tracking('text_input')
+@with_render_tracking("text_input")
 def text_input(
     label: str,
     placeholder: str = "",
     default: str = "",
     size: float = 1.0,
-    component_id: str | None = None
+    component_id: str | None = None,
 ) -> ComponentReturn:
     """Create a text input component.
 
@@ -915,7 +962,7 @@
     return ComponentReturn(current_value, component)
 
 
-@with_render_tracking('topbar')
+@with_render_tracking("topbar")
 def topbar(component_id: str | None = None) -> ComponentReturn:
     """Creates a topbar component."""
     component = {"type": "topbar", "id": component_id}
@@ -924,8 +971,12 @@
     return ComponentReturn(component, component)
 
 
-@with_render_tracking('workflow_dag')
-def workflow_dag(workflow: Workflow, title: str = "Workflow Dependency Graph", component_id: str | None = None) -> ComponentReturn:
+@with_render_tracking("workflow_dag")
+def workflow_dag(
+    workflow: Workflow,
+    title: str = "Workflow Dependency Graph",
+    component_id: str | None = None,
+) -> ComponentReturn:
     """
     Render the workflow's DAG visualization.
 
