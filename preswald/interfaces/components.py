--- conflicted
+++ resolved
@@ -22,16 +22,10 @@
 #     fplt = None
 # Internal
 from preswald.engine.service import PreswaldService
-<<<<<<< HEAD
 from preswald.engine.render_tracking import with_render_tracking
 from preswald.interfaces.workflow import Workflow
 from preswald.interfaces.component_return import ComponentReturn
 
-=======
-from preswald.interfaces.component_return import ComponentReturn
-from preswald.interfaces.workflow import Workflow
-from preswald.utils import with_render_tracking
->>>>>>> 7a2fb5ae
 
 
 # Configure logging
@@ -41,19 +35,8 @@
 
 # Components
 
-<<<<<<< HEAD
-@with_render_tracking('alert')
+@with_render_tracking("alert")
 def alert(message: str, level: str = "info", size: float = 1.0, component_id: str | None = None, **kwargs) -> ComponentReturn:
-=======
-
-@with_render_tracking("alert")
-def alert(
-    message: str,
-    level: str = "info",
-    size: float = 1.0,
-    component_id: str | None = None,
-) -> ComponentReturn:
->>>>>>> 7a2fb5ae
     """Create an alert component."""
 
     logger.debug(f"Creating alert component with id {component_id}, message: {message}")
@@ -79,10 +62,7 @@
     description: str | None = None,
     size: float = 1.0,
     component_id: str | None = None,
-<<<<<<< HEAD
     **kwargs,
-=======
->>>>>>> 7a2fb5ae
 ) -> ComponentReturn:
     """Create a big number metric card component."""
 
@@ -115,10 +95,7 @@
     loading: bool = False,
     size: float = 1.0,
     component_id: str | None = None,
-<<<<<<< HEAD
     **kwargs
-=======
->>>>>>> 7a2fb5ae
 ) -> ComponentReturn:
     """Create a button component that returns True when clicked."""
     service = PreswaldService.get_instance()
@@ -142,16 +119,8 @@
 
     return ComponentReturn(current_value, component)
 
-<<<<<<< HEAD
-@with_render_tracking('chat')
+@with_render_tracking("chat")
 def chat(source: str, table: str | None = None, component_id: str | None = None, **kwargs) -> ComponentReturn:
-=======
-
-@with_render_tracking("chat")
-def chat(
-    source: str, table: str | None = None, component_id: str | None = None
-) -> ComponentReturn:
->>>>>>> 7a2fb5ae
     """Create a chat component to chat with data source"""
     service = PreswaldService.get_instance()
 
@@ -200,19 +169,8 @@
 
     return ComponentReturn(component, component)
 
-<<<<<<< HEAD
-@with_render_tracking('checkbox')
+@with_render_tracking("checkbox")
 def checkbox(label: str, default: bool = False, size: float = 1.0, component_id: str | None = None, **kwargs) -> ComponentReturn:
-=======
-
-@with_render_tracking("checkbox")
-def checkbox(
-    label: str,
-    default: bool = False,
-    size: float = 1.0,
-    component_id: str | None = None,
-) -> ComponentReturn:
->>>>>>> 7a2fb5ae
     """Create a checkbox component with consistent ID based on label."""
     service = PreswaldService.get_instance()
 
@@ -307,15 +265,8 @@
 #     return component_id
 
 
-<<<<<<< HEAD
-@with_render_tracking('image')
+@with_render_tracking("image")
 def image(src, alt="Image", size=1.0, component_id: str | None = None, **kwargs) -> ComponentReturn:
-=======
-@with_render_tracking("image")
-def image(
-    src, alt="Image", size=1.0, component_id: str | None = None
-) -> ComponentReturn:
->>>>>>> 7a2fb5ae
     """Create an image component.
 
     Args:
@@ -378,15 +329,11 @@
 
 @with_render_tracking("json_viewer")
 def json_viewer(
-<<<<<<< HEAD
-    data, title: str | None = None, expanded: bool = True, size: float = 1.0, component_id: str | None = None, **kwargs
-=======
-    data,
-    title: str | None = None,
+    data, title: str | None = None,
     expanded: bool = True,
     size: float = 1.0,
     component_id: str | None = None,
->>>>>>> 7a2fb5ae
+    **kwargs
 ) -> dict:
     """Create a JSON viewer component with collapsible tree view."""
     # Attempt to ensure JSON is serializable and safe
@@ -411,16 +358,8 @@
     logger.debug(f"Created JSON viewer component with id {component_id}")
     return ComponentReturn(component, component)
 
-<<<<<<< HEAD
-@with_render_tracking('matplotlib')
+@with_render_tracking("matplotlib")
 def matplotlib(fig: plt.Figure | None = None, label: str = "plot", component_id: str | None = None, **kwargs) -> ComponentReturn:
-=======
-
-@with_render_tracking("matplotlib")
-def matplotlib(
-    fig: plt.Figure | None = None, label: str = "plot", component_id: str | None = None
-) -> ComponentReturn:
->>>>>>> 7a2fb5ae
     """Render a Matplotlib figure as a component."""
 
     if fig is None:
@@ -447,15 +386,12 @@
 
 @with_render_tracking("playground")
 def playground(
-<<<<<<< HEAD
-    label: str, query: str, source: str | None = None, size: float = 1.0, component_id: str | None = None, **kwargs
-=======
     label: str,
     query: str,
     source: str | None = None,
     size: float = 1.0,
     component_id: str | None = None,
->>>>>>> 7a2fb5ae
+    **kwargs
 ) -> ComponentReturn:
     """
     Create a playground component for interactive data querying and visualization.
@@ -548,14 +484,8 @@
     # Return the raw DataFrame
     return ComponentReturn(data, component)
 
-<<<<<<< HEAD
-@with_render_tracking('plotly')
+@with_render_tracking("plotly")
 def plotly(fig, size: float = 1.0, component_id: str | None = None, **kwargs) -> ComponentReturn:  # noqa: C901
-=======
-
-@with_render_tracking("plotly")
-def plotly(fig, size: float = 1.0, component_id: str | None = None) -> ComponentReturn:  # noqa: C901
->>>>>>> 7a2fb5ae
     """
     Render a Plotly figure.
 
@@ -696,16 +626,8 @@
 
         return ComponentReturn(error_component, error_component)
 
-<<<<<<< HEAD
-@with_render_tracking('progress')
+@with_render_tracking("progress")
 def progress(label: str, value: float = 0.0, size: float = 1.0, component_id: str | None = None, **kwargs) -> ComponentReturn:
-=======
-
-@with_render_tracking("progress")
-def progress(
-    label: str, value: float = 0.0, size: float = 1.0, component_id: str | None = None
-) -> ComponentReturn:
->>>>>>> 7a2fb5ae
     """Create a progress component."""
 
     logger.debug(f"Creating progress component with id {component_id}, label: {label}")
@@ -722,15 +644,12 @@
 
 @with_render_tracking("selectbox")
 def selectbox(
-<<<<<<< HEAD
-    label: str, options: list[str], default: str | None = None, size: float = 1.0, component_id: str | None = None, **kwargs
-=======
     label: str,
     options: list[str],
     default: str | None = None,
     size: float = 1.0,
     component_id: str | None = None,
->>>>>>> 7a2fb5ae
+    **kwargs
 ) -> ComponentReturn:
     """Create a select component with consistent ID based on label."""
     service = PreswaldService.get_instance()
@@ -754,13 +673,8 @@
     return ComponentReturn(current_value, component)
 
 
-<<<<<<< HEAD
-@with_render_tracking('separator')
+@with_render_tracking("separator")
 def separator(component_id: str | None = None, **kwargs) -> ComponentReturn:
-=======
-@with_render_tracking("separator")
-def separator(component_id: str | None = None) -> ComponentReturn:
->>>>>>> 7a2fb5ae
     """Create a separator component that forces a new row."""
     component = {"type": "separator", "id": component_id}
 
@@ -832,12 +746,6 @@
     logger.debug(f"[spinner] ID={component_id}")
     return ComponentReturn(None, component)
 
-<<<<<<< HEAD
-@with_render_tracking('sidebar')
-def sidebar(defaultopen: bool = False, component_id: str | None = None, **kwargs) -> ComponentReturn:
-    """Create a sidebar component."""
-=======
->>>>>>> 7a2fb5ae
 
 @with_render_tracking("sidebar")
 def sidebar(
@@ -845,6 +753,7 @@
     component_id: str | None = None,
     logo: str | None = None,
     name: str | None = None,
+    **kwargs
 ) -> ComponentReturn:
     """Create a sidebar component with optional logo and name."""
     component = {
@@ -862,14 +771,11 @@
 
 @with_render_tracking("table")
 def table(
-<<<<<<< HEAD
-    data: pd.DataFrame, title: str | None = None, limit: int | None = None, component_id: str | None = None, **kwargs
-=======
     data: pd.DataFrame,
     title: str | None = None,
     limit: int | None = None,
     component_id: str | None = None,
->>>>>>> 7a2fb5ae
+    **kwargs
 ) -> ComponentReturn:
     """Create a table component that renders data using TableViewerWidget.
 
@@ -953,15 +859,8 @@
         return ComponentReturn(error_component, error_component)
 
 
-<<<<<<< HEAD
-@with_render_tracking('text')
+@with_render_tracking("text")
 def text(markdown_str: str, size: float = 1.0, component_id: str | None = None, **kwargs) -> ComponentReturn:
-=======
-@with_render_tracking("text")
-def text(
-    markdown_str: str, size: float = 1.0, component_id: str | None = None
-) -> ComponentReturn:
->>>>>>> 7a2fb5ae
     """Create a text/markdown component."""
     component = {
         "type": "text",
@@ -982,10 +881,7 @@
     default: str = "",
     size: float = 1.0,
     component_id: str | None = None,
-<<<<<<< HEAD
     **kwargs,
-=======
->>>>>>> 7a2fb5ae
 ) -> ComponentReturn:
     """Create a text input component.
 
@@ -1018,13 +914,8 @@
     return ComponentReturn(current_value, component)
 
 
-<<<<<<< HEAD
-@with_render_tracking('topbar')
+@with_render_tracking("topbar")
 def topbar(component_id: str | None = None, **kwargs) -> ComponentReturn:
-=======
-@with_render_tracking("topbar")
-def topbar(component_id: str | None = None) -> ComponentReturn:
->>>>>>> 7a2fb5ae
     """Creates a topbar component."""
     component = {"type": "topbar", "id": component_id}
 
@@ -1032,17 +923,13 @@
     return ComponentReturn(component, component)
 
 
-<<<<<<< HEAD
-@with_render_tracking('workflow_dag')
-def workflow_dag(workflow: Workflow, title: str = "Workflow Dependency Graph", component_id: str | None = None, **kwargs) -> ComponentReturn:
-=======
 @with_render_tracking("workflow_dag")
 def workflow_dag(
-    workflow: Workflow,
-    title: str = "Workflow Dependency Graph",
-    component_id: str | None = None,
+        workflow: Workflow,
+        title: str = "Workflow Dependency Graph",
+        component_id: str | None = None,
+        **kwargs
 ) -> ComponentReturn:
->>>>>>> 7a2fb5ae
     """
     Render the workflow's DAG visualization.
 
