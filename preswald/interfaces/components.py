import base64
import hashlib
import io
import json
import logging
import uuid
from typing import Dict, List, Optional

<<<<<<< HEAD
import fastplotlib as fplt
=======
import matplotlib.pyplot as plt
>>>>>>> 668c758d
import numpy as np
import pandas as pd
from PIL import Image

from preswald.engine.service import PreswaldService
from preswald.interfaces.workflow import Workflow


# Configure logging
logger = logging.getLogger(__name__)

# NOTE to Developers: Please keep the components organized alphabetically

# Components


def alert(message: str, level: str = "info", size: float = 1.0) -> str:
    """Create an alert component."""
    service = PreswaldService.get_instance()

    id = generate_id("alert")
    logger.debug(f"Creating alert component with id {id}, message: {message}")
    component = {
        "type": "alert",
        "id": id,
        "message": message,
        "level": level,
        "size": size,
    }
    logger.debug(f"Created component: {component}")
    service.append_component(component)
    return message


# TODO: Add button functionality
def button(label: str, size: float = 1.0):
    """Create a button component."""
    service = PreswaldService.get_instance()
    id = generate_id("button")
    logger.debug(f"Creating button component with id {id}, label: {label}")
    component = {"type": "button", "id": id, "label": label, "size": size}
    logger.debug(f"Created component: {component}")
    service.append_component(component)
    return component


def checkbox(label: str, default: bool = False, size: float = 1.0) -> bool:
    """Create a checkbox component with consistent ID based on label."""
    service = PreswaldService.get_instance()

    # Create a consistent ID based on the label
    component_id = f"checkbox-{hashlib.md5(label.encode()).hexdigest()[:8]}"

    # Get current state or use default
    current_value = service.get_component_state(component_id)
    if current_value is None:
        current_value = default

    logger.debug(f"Creating checkbox component with id {component_id}, label: {label}")
    component = {
        "type": "checkbox",
        "id": component_id,
        "label": label,
        "value": current_value,
        "size": size,
    }
    logger.debug(f"Created component: {component}")
    service.append_component(component)
    return current_value

def fastplotlib(
    label: str,
    data: dict,
    size: float = 1.0
) -> str:
    """
    Create a Fastplotlib component for high-performance GPU-accelerated plotting.

    Fastplotlib leverages GPU rendering via WGPU to generate real-time, interactive visualizations.
    This component allows users to plot structured numerical data such as scatter plots.

    Args:
        label (str): A descriptive label for the plot.
        data (dict): The structured data to be plotted. Expected keys:
            - "x" (list or np.ndarray): x-axis coordinates.
            - "y" (list or np.ndarray): y-axis coordinates.
            - "color" (optional): A list of labels (e.g., species names) to assign different colors to points.
              - If a list of labels is provided, a small default RGBA color palette is cycled.
              - If omitted or invalid, all points are rendered in blue.
        size (float, optional): The size scaling factor for the rendered image component. Defaults to 1.0.

    Returns:
        str: A unique component ID referencing the rendered Fastplotlib figure.

    Note:
        Colors are currently cycled from a fixed palette. For more fine-grained control,
        consider extending this component to accept RGBA color arrays or named colors.
    """

    service = PreswaldService.get_instance()

    # create the figure with offscreen rendering.
    # without cavas="offscreen" fastplotlib will attempt to open a
    # window on the server for rendering
    fig = fplt.Figure(size=(700, 560), canvas="offscreen")

    # extract x and y values from provided data
    x = np.asarray(data.get("x", [])).astype(np.float32)
    y = np.asarray(data.get("y", [])).astype(np.float32)

    if x.size == 0 or y.size == 0:
        raise ValueError("Fastplotlib requires non-empty 'x' and 'y' data.")

    # combine x and y into a single NumPy array with shape (N, 2)
    points = np.column_stack((x, y))

    # define a small palette of distinct RGBA colors normalized to [0, 1]
    default_color_palette = [
        [1.0, 0.0, 0.0, 1.0],  # Red
        [0.0, 1.0, 0.0, 1.0],  # Green
        [0.0, 0.0, 1.0, 1.0],  # Blue
        [1.0, 1.0, 0.0, 1.0],  # Yellow
        [1.0, 0.0, 1.0, 1.0],  # Magenta
        [0.0, 1.0, 1.0, 1.0],  # Cyan
    ]

    color_input = data.get("color", None)
    if isinstance(color_input, (np.ndarray, list)):
        color_input = np.asarray(color_input).tolist()
        unique_labels = list(dict.fromkeys(color_input))  # Preserve order
        label_to_color = {
            label: default_color_palette[i % len(default_color_palette)]
            for i, label in enumerate(unique_labels)
        }
        rgba_color = np.array([label_to_color[label] for label in color_input], dtype=np.float32)
    else:
        # fall back to default blue
        rgba_color = np.array([[0.0, 0.0, 1.0, 1.0]] * points.shape[0], dtype=np.float32)

    logger.info(f"✅ Debug: Color shape = {rgba_color.shape}")

    # create scatter plot graphic using add_scatter method
    subplot = fig[0, 0]  # Access the first subplot in the figure
    subplot.add_scatter(data=points, sizes=6, alpha=0.7, colors=rgba_color)

    # show the figure to trigger the rendering
    fig.show()

    # force rendering step before exporting
    try:
        # manually trigger render for the scene and camera
        fig.renderer.render(subplot.scene, fig.cameras[0, 0])
    except Exception as e:
        logger.error(f"Manual render failed: {e}")
        return "Render failed"

    # now, we can export the figure
    try:
        img_array = fig.export_numpy(rgb=True)
    except Exception as e:
        logger.error(f"fastplotlib export failed: {e}")
        logger.warning("attempting manual render and capture...")
        fig.canvas.request_draw()
        fig.renderer.flush()
        img_array = fig.canvas.draw()

    # convert the NumPy array to an image buffer (PNG format)
    img_buf = io.BytesIO()
    Image.fromarray(img_array).save(img_buf, format="PNG")
    img_buf.seek(0)

    # convert to base64 for embedding in the component
    img_base64 = base64.b64encode(img_buf.read()).decode()

    # create the component ID and return
    component_id = generate_id("fastplotlib")
    component = {
        "type": "fastplotlib_component",
        "id": component_id,
        "label": label,
        "src": f"data:image/png;base64,{img_base64}",
        "size": size,
    }

    service.append_component(component)
    return component_id

# TODO: requires testing
def image(src, alt="Image", size=1.0):
    """Create an image component."""
    service = PreswaldService.get_instance()
    id = generate_id("image")
    logger.debug(f"Creating image component with id {id}, src: {src}")
    component = {"type": "image", "id": id, "src": src, "alt": alt, "size": size}
    logger.debug(f"Created component: {component}")
    service.append_component(component)
    return component


def matplotlib(fig: Optional[plt.Figure] = None, label: str = "plot") -> str:
    """Render a Matplotlib figure as a component."""
    service = PreswaldService.get_instance()

    if fig is None:
        fig, ax = plt.subplots()
        ax.plot([0, 1, 2], [0, 1, 4])

    # Save the figure as a base64-encoded PNG
    buf = io.BytesIO()
    fig.savefig(buf, format="png")
    buf.seek(0)
    img_b64 = base64.b64encode(buf.read()).decode()

    # Generate a unique component ID based on the label
    component_id = f"matplotlib-{hashlib.md5(label.encode()).hexdigest()[:8]}"

    component = {
        "type": "matplotlib",
        "id": component_id,
        "label": label,
        "image": img_b64,  # Store the image data
    }

    service.append_component(component)

    return component_id  # Returning ID for potential tracking


def plotly(fig, size: float = 1.0) -> Dict:  # noqa: C901
    """
    Render a Plotly figure.

    Args:
        fig: A Plotly figure object.
    """
    service = PreswaldService.get_instance()
    try:
        import time

        start_time = time.time()
        logger.debug("[PLOTLY] Starting plotly render")

        id = generate_id("plot")
        logger.debug(f"[PLOTLY] Created plot component with id {id}")

        # Optimize the figure for web rendering
        optimize_start = time.time()

        # Reduce precision of numeric values
        for trace in fig.data:
            for attr in ["x", "y", "z", "lat", "lon"]:
                if hasattr(trace, attr):
                    values = getattr(trace, attr)
                    if isinstance(values, (list, np.ndarray)):
                        if np.issubdtype(np.array(values).dtype, np.floating):
                            setattr(trace, attr, np.round(values, decimals=4))

            # Optimize marker sizes
            if hasattr(trace, "marker") and hasattr(trace.marker, "size"):
                if isinstance(trace.marker.size, (list, np.ndarray)):
                    # Scale marker sizes to a reasonable range
                    sizes = np.array(trace.marker.size)
                    if len(sizes) > 0:
                        _min_size, max_size = (
                            5,
                            20,
                        )  # Reasonable size range for web rendering
                        with np.errstate(divide="ignore", invalid="ignore"):
                            scaled_sizes = (sizes / max_size) * max_size
                            scaled_sizes = np.nan_to_num(
                                scaled_sizes, nan=0.0, posinf=0.0, neginf=0.0
                            )

                        # Ensure there's a minimum size if needed
                        scaled_sizes = np.clip(scaled_sizes, 1, max_size)

                        trace.marker.size = scaled_sizes.tolist()

        # Optimize layout
        if hasattr(fig, "layout"):
            # Set reasonable margins
            fig.update_layout(
                margin={"l": 50, "r": 50, "t": 50, "b": 50}, autosize=True
            )

            # Optimize font sizes
            fig.update_layout(font={"size": 12}, title={"font": {"size": 14}})

        logger.debug(
            f"[PLOTLY] Figure optimization took {time.time() - optimize_start:.3f}s"
        )

        # Convert the figure to JSON-serializable format
        fig_dict_start = time.time()
        fig_dict = fig.to_dict()
        logger.debug(
            f"[PLOTLY] Figure to dict conversion took {time.time() - fig_dict_start:.3f}s"
        )

        # Clean up any NaN values in the data
        clean_start = time.time()
        for trace in fig_dict.get("data", []):
            if isinstance(trace.get("marker"), dict):
                marker = trace["marker"]
                if "sizeref" in marker and (
                    isinstance(marker["sizeref"], float) and np.isnan(marker["sizeref"])
                ):
                    marker["sizeref"] = None

            # Clean up other potential NaN values
            for key, value in trace.items():
                if isinstance(value, (list, np.ndarray)):
                    trace[key] = [
                        (
                            None
                            if isinstance(x, (float, np.floating)) and np.isnan(x)
                            else x
                        )
                        for x in value
                    ]
                elif isinstance(value, (float, np.floating)) and np.isnan(value):
                    trace[key] = None
        logger.debug(f"[PLOTLY] NaN cleanup took {time.time() - clean_start:.3f}s")

        # Convert to JSON-serializable format
        serialize_start = time.time()
        serializable_fig_dict = convert_to_serializable(fig_dict)
        logger.debug(
            f"[PLOTLY] Serialization took {time.time() - serialize_start:.3f}s"
        )

        component = {
            "type": "plot",
            "id": id,
            "data": {
                "data": serializable_fig_dict.get("data", []),
                "layout": serializable_fig_dict.get("layout", {}),
                "config": {
                    "responsive": True,
                    "displayModeBar": True,
                    "modeBarButtonsToRemove": ["lasso2d", "select2d"],
                    "displaylogo": False,
                    "scrollZoom": True,  # Enable scroll zoom for better interaction
                    "showTips": False,  # Disable hover tips for better performance
                },
            },
            "size": size,
        }

        # Verify JSON serialization
        json_start = time.time()
        json.dumps(component)
        logger.debug(f"[PLOTLY] JSON verification took {time.time() - json_start:.3f}s")

        logger.debug(f"[PLOTLY] Plot data created successfully for id {id}")
        logger.debug(
            f"[PLOTLY] Total plotly render took {time.time() - start_time:.3f}s"
        )
        service.append_component(component)
        return component

    except Exception as e:
        logger.error(f"[PLOTLY] Error creating plot: {e!s}", exc_info=True)
        error_component = {
            "type": "plot",
            "id": id,
            "error": f"Failed to create plot: {e!s}",
        }
        service.append_component(error_component)
        return error_component


def progress(label: str, value: float = 0.0, size: float = 1.0) -> float:
    """Create a progress component."""
    service = PreswaldService.get_instance()

    id = generate_id("progress")
    logger.debug(f"Creating progress component with id {id}, label: {label}")
    component = {
        "type": "progress",
        "id": id,
        "label": label,
        "value": value,
        "size": size,
    }
    logger.debug(f"Created component: {component}")
    service.append_component(component)
    return value


def selectbox(
    label: str, options: List[str], default: Optional[str] = None, size: float = 1.0
) -> str:
    """Create a select component with consistent ID based on label."""
    service = PreswaldService.get_instance()

    component_id = f"selectbox-{hashlib.md5(label.encode()).hexdigest()[:8]}"
    current_value = service.get_component_state(component_id)
    if current_value is None:
        current_value = (
            default if default is not None else (options[0] if options else None)
        )

    component = {
        "type": "selectbox",
        "id": component_id,
        "label": label,
        "options": options,
        "value": current_value,
        "size": size,
    }
    service.append_component(component)
    return current_value


def separator() -> Dict:
    """Create a separator component that forces a new row."""
    service = PreswaldService.get_instance()
    component = {"type": "separator", "id": str(uuid.uuid4())}
    service.append_component(component)
    return component


def slider(
    label: str,
    min_val: float = 0.0,
    max_val: float = 100.0,
    step: float = 1.0,
    default: Optional[float] = None,
    size: float = 1.0,
) -> float:
    """Create a slider component with consistent ID based on label"""
    service = PreswaldService.get_instance()

    # Create a consistent ID based on the label
    component_id = f"slider-{hashlib.md5(label.encode()).hexdigest()[:8]}"

    # Get current state or use default
    current_value = service.get_component_state(component_id)
    if current_value is None:
        current_value = default if default is not None else min_val

    component = {
        "type": "slider",
        "id": component_id,
        "label": label,
        "min": min_val,
        "max": max_val,
        "step": step,
        "value": current_value,
        "size": size,
    }

    service.append_component(component)
    return current_value


# TODO: requires testing
def spinner(label: str, size: float = 1.0):
    """Create a spinner component."""
    service = PreswaldService.get_instance()
    id = generate_id("spinner")
    logger.debug(f"Creating spinner component with id {id}, label: {label}")
    component = {"type": "spinner", "id": id, "label": label, "size": size}
    logger.debug(f"Created component: {component}")
    service.append_component(component)
    return component


def sidebar(defaultopen: bool):
    """Create a sidebar component."""
    service = PreswaldService.get_instance()
    id = generate_id("sidebar")
    logger.debug(f"Creating sidebar component with id {id}")
    component = {"type": "sidebar", "id": id, "defaultopen": defaultopen}
    logger.debug(f"Created component: {component}")
    service.append_component(component)
    return component


def table(  # noqa: C901
    data: pd.DataFrame, title: Optional[str] = None, limit: Optional[int] = None
) -> Dict:
    """Create a table component that renders data using TableViewerWidget.

    Args:
        data: Pandas DataFrame or list of dictionaries to display
        title: Optional title for the table

    Returns:
        Dict: Component metadata and processed data
    """
    id = generate_id("table")
    logger.debug(f"Creating table component with id {id}")
    service = PreswaldService.get_instance()

    try:
        # Convert pandas DataFrame to list of dictionaries if needed
        if hasattr(data, "to_dict"):
            if isinstance(data, pd.DataFrame):
                data = data.reset_index(drop=True)
                if limit is not None:
                    data = data.head(limit)
            data = data.to_dict("records")

        # Ensure data is a list
        if not isinstance(data, list):
            data = [data] if data else []

        # Convert each row to ensure JSON serialization
        processed_data = []
        for row in data:
            if isinstance(row, dict):
                processed_row = {}
                for key, value in row.items():
                    # Convert key to string to ensure it's serializable
                    key_str = str(key)

                    # Handle special cases and convert value
                    if pd.isna(value):
                        processed_row[key_str] = None
                    elif isinstance(value, (pd.Timestamp, pd.DatetimeTZDtype)):
                        processed_row[key_str] = str(value)
                    elif isinstance(value, (np.integer, np.floating)):
                        processed_row[key_str] = value.item()
                    elif isinstance(value, (list, np.ndarray)):
                        processed_row[key_str] = convert_to_serializable(value)
                    else:
                        try:
                            # Try to serialize to test if it's JSON-compatible
                            json.dumps(value)
                            processed_row[key_str] = value
                        except:  # noqa: E722
                            # If serialization fails, convert to string
                            processed_row[key_str] = str(value)
                processed_data.append(processed_row)
            else:
                # If row is not a dict, convert it to a simple dict
                processed_data.append({"value": str(row)})

        # Create the component structure
        component = {
            "type": "table",
            "id": id,
            "data": processed_data,
            "title": str(title) if title is not None else None,
        }

        # Verify JSON serialization before returning
        json.dumps(component)

        logger.debug(f"Created table component: {component}")
        service.append_component(component)
        return component

    except Exception as e:
        logger.error(f"Error creating table component: {e!s}")
        error_component = {
            "type": "table",
            "id": id,
            "data": [],
            "title": f"Error: {e!s}",
        }
        service.append_component(error_component)
        return error_component


def text(markdown_str: str, size: float = 1.0) -> str:
    """Create a text/markdown component."""
    service = PreswaldService.get_instance()
    id = generate_id("text")
    logger.debug(f"Creating text component with id {id}")
    component = {
        "type": "text",
        "id": id,
        "markdown": markdown_str,
        "value": markdown_str,
        "size": size,
    }
    logger.debug(f"Created component: {component}")
    service.append_component(component)
    return markdown_str


def text_input(label: str, placeholder: str = "", size: float = 1.0) -> str:
    """Create a text input component with consistent ID based on label."""
    service = PreswaldService.get_instance()

    # Create a consistent ID based on the label
    component_id = f"text_input-{hashlib.md5(label.encode()).hexdigest()[:8]}"

    # Get current state or use default
    current_value = service.get_component_state(component_id)
    if current_value is None:
        current_value = ""

    logger.debug(
        f"Creating text input component with id {component_id}, label: {label}"
    )
    component = {
        "type": "text_input",
        "id": component_id,
        "label": label,
        "placeholder": placeholder,
        "value": current_value,
        "size": size,
    }
    logger.debug(f"Created component: {component}")
    service.append_component(component)
    return current_value


def workflow_dag(workflow: Workflow, title: str = "Workflow Dependency Graph") -> Dict:
    """
    Render the workflow's DAG visualization.

    Args:
        workflow: The workflow object to visualize
        title: Optional title for the visualization
    """
    service = PreswaldService.get_instance()
    try:
        from .workflow import WorkflowAnalyzer

        analyzer = WorkflowAnalyzer(workflow)
        analyzer.build_graph()  # Ensure graph is built

        # Get node data
        nodes_data = []
        for node, data in analyzer.graph.nodes(data=True):
            nodes_data.append(
                {
                    "name": node,
                    "status": data["status"],
                    "execution_time": data["execution_time"],
                    "attempts": data["attempts"],
                    "error": data["error"],
                    "dependencies": data["dependencies"],
                    "force_recompute": data["force_recompute"],
                }
            )

        # Create the component with the correct type and data structure
        id = generate_id("dag")
        component = {
            "type": "dag",  # Changed from "plot" to "dag"
            "id": id,
            "data": {
                "data": [
                    {
                        "type": "scatter",
                        "customdata": nodes_data,
                        "node": {"positions": []},  # Will be calculated by react-flow
                    }
                ],
                "layout": {"title": {"text": title}, "showlegend": True},
            },
        }

        logger.debug(f"[WORKFLOW_DAG] Created DAG component with id {id}")
        service.append_component(component)
        return component

    except Exception as e:
        logger.error(
            f"[WORKFLOW_DAG] Error creating DAG visualization: {e!s}", exc_info=True
        )
        error_component = {
            "type": "dag",  # Changed from "plot" to "dag"
            "id": generate_id("dag"),
            "error": f"Failed to create DAG visualization: {e!s}",
        }
        service.append_component(error_component)
        return error_component

# Helpers


def convert_to_serializable(obj):
    """Convert numpy arrays and other non-serializable objects to Python native types."""
    if isinstance(obj, np.ndarray):
        return obj.tolist()
    elif isinstance(obj, (np.int8, np.int16, np.int32, np.int64, np.integer)):
        return int(obj)
    elif isinstance(obj, (np.float16, np.float32, np.float64, np.floating)):
        if np.isnan(obj):
            return None
        return float(obj)
    elif isinstance(obj, np.bool_):
        return bool(obj)
    elif isinstance(obj, dict):
        return {k: convert_to_serializable(v) for k, v in obj.items()}
    elif isinstance(obj, (list, tuple)):
        return [convert_to_serializable(item) for item in obj]
    elif isinstance(obj, np.generic):
        if np.isnan(obj):
            return None
        return obj.item()
    return obj


def generate_id(prefix: str = "component") -> str:
    """Generate a unique ID for a component."""
    return f"{prefix}-{uuid.uuid4().hex[:8]}"<|MERGE_RESOLUTION|>--- conflicted
+++ resolved
@@ -6,11 +6,8 @@
 import uuid
 from typing import Dict, List, Optional
 
-<<<<<<< HEAD
 import fastplotlib as fplt
-=======
 import matplotlib.pyplot as plt
->>>>>>> 668c758d
 import numpy as np
 import pandas as pd
 from PIL import Image
