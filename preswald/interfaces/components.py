# Standard Library
import asyncio
import base64
import hashlib
import io
import json
import logging
import re
import uuid
from typing import Dict, List, Optional, Union

# Third-Party
import matplotlib.pyplot as plt
import numpy as np
import pandas as pd
from PIL import Image


try:
    import fastplotlib as fplt
    import msgpack

    FASTPLOTLIB_AVAILABLE = True
except ImportError:
    FASTPLOTLIB_AVAILABLE = False
    fplt = None

# Internal
from preswald.engine.service import PreswaldService
from preswald.interfaces.workflow import Workflow


# Configure logging
logger = logging.getLogger(__name__)

# NOTE to Developers: Please keep the components organized alphabetically

# Components


def alert(message: str, level: str = "info", size: float = 1.0) -> str:
    """Create an alert component."""
    service = PreswaldService.get_instance()

    id = generate_id("alert")
    logger.debug(f"Creating alert component with id {id}, message: {message}")
    component = {
        "type": "alert",
        "id": id,
        "message": message,
        "level": level,
        "size": size,
    }
    logger.debug(f"Created component: {component}")
    service.append_component(component)
    return message


# TODO: Add button functionality
def button(label: str, size: float = 1.0):
    """Create a button component."""
    service = PreswaldService.get_instance()
    id = generate_id("button")
    logger.debug(f"Creating button component with id {id}, label: {label}")
    component = {"type": "button", "id": id, "label": label, "size": size}
    logger.debug(f"Created component: {component}")
    service.append_component(component)
    return component


def chat(source: str, table: Optional[str] = None) -> Dict:
    """Create a chat component to chat with data source"""
    service = PreswaldService.get_instance()

    # Create a consistent ID based on the source
    component_id = f"chat-{hashlib.md5(str(source).encode()).hexdigest()[:8]}"

    # Get current state or initialize empty
    current_state = service.get_component_state(component_id)
    if current_state is None:
        current_state = {"messages": [], "source": source}

    # Get dataframe from source
    df = (
        service.data_manager.get_df(source)
        if table is None
        else service.data_manager.get_df(source, table)
    )

    # Convert DataFrame to serializable format
    serializable_data = None
    if df is not None:
        records = df.to_dict("records")
        # Handle timestamp fields before general serialization
        processed_records = []
        for record in records:
            processed_record = {}
            for key, value in record.items():
                if isinstance(value, (pd.Timestamp, pd.NaT.__class__)):
                    processed_record[key] = (
                        value.isoformat() if not pd.isna(value) else None
                    )
                else:
                    processed_record[key] = value
            processed_records.append(processed_record)
        serializable_data = convert_to_serializable(processed_records)

    logger.debug(f"Creating chat component with id {component_id}, source: {source}")
    component = {
        "type": "chat",
        "id": component_id,
        "state": {
            "messages": current_state.get("messages", []),
        },
        "config": {
            "source": source,
            "data": serializable_data,
        },
    }

    logger.debug(f"Created component: {component}")
    service.append_component(component)
    return component


def checkbox(label: str, default: bool = False, size: float = 1.0) -> bool:
    """Create a checkbox component with consistent ID based on label."""
    service = PreswaldService.get_instance()

    # Create a consistent ID based on the label
    component_id = generate_id_by_label("checkbox", label)

    # Get current state or use default
    current_value = service.get_component_state(component_id)
    if current_value is None:
        current_value = default

    logger.debug(f"Creating checkbox component with id {component_id}, label: {label}")
    component = {
        "type": "checkbox",
        "id": component_id,
        "label": label,
        "value": current_value,
        "size": size,
    }
    logger.debug(f"Created component: {component}")
    service.append_component(component)
    return current_value


<<<<<<< HEAD
def fastplotlib(fig: fplt.Figure, size: float = 1.0) -> str:
=======
def fastplotlib(fig: "fplt.Figure", size: float = 1.0) -> str:
>>>>>>> 543e60fe
    """
    Render a Fastplotlib figure and asynchronously stream the resulting image to the frontend.

    This component leverages Fastplotlib's GPU-accelerated offscreen rendering capabilities.
    Rendering and transmission are triggered only when the figure state or the client changes,
    ensuring efficient updates. The rendered image is encoded as a PNG and sent to the frontend
    via WebSocket using MessagePack.

    Args:
        fig (fplt.Figure): A configured Fastplotlib figure ready to be rendered.
        size (float, optional): Width of the rendered component relative to its container (0.0-1.0).
                                Defaults to 1.0.

    Returns:
        str: A deterministic component ID used to reference the figure on the frontend.

    Notes:
        - The figure must have '_label' and '_client_id' attributes set externally.
        - Rendering occurs asynchronously if the figure state or client_id changes.
        - If client_id is not provided, a warning is logged and no rendering task is triggered.
    """
    if not FASTPLOTLIB_AVAILABLE:
        logger.warning(
            "fastplotlib is not available. Please install it with 'pip install fastplotlib'"
        )
        return None

    service = PreswaldService.get_instance()

    label = getattr(fig, "_label", "fastplotlib")
    component_id = generate_id_by_label("fastplotlib", label)

    try:
        state = fig.get_state()
    except Exception:
        state = label

    # hash input data early and use hash to avoid unnecessary rendering
    client_id = getattr(fig, "_client_id", None)
    hashable_data = {
        "client_id": client_id,
        "state": state,
        "label": label,
        "size": size,
    }
    data_hash = hashlib.sha256(msgpack.packb(hashable_data)).hexdigest()

    component = {
        "id": component_id,
        "type": "fastplotlib_component",
        "label": label,
        "size": size,
        "format": "websocket-png",
        "value": None,
        "hash": data_hash[:8],
    }

    # skip rendering if unchanged
    if data_hash != service.get_component_state(f"{component_id}_img_hash"):
        if client_id:
            # Render and send concurrently (async task)
<<<<<<< HEAD
            asyncio.create_task(
=======
            asyncio.create_task(  # noqa: RUF006
>>>>>>> 543e60fe
                render_and_send_fastplotlib(
                    fig, component_id, label, size, client_id, data_hash
                )
            )
        else:
            logger.warning(f"No client_id provided for {component_id}")

    service.append_component(component)
    return component_id


# TODO: requires testing
def image(src, alt="Image", size=1.0):
    """Create an image component."""
    service = PreswaldService.get_instance()
    id = generate_id("image")
    logger.debug(f"Creating image component with id {id}, src: {src}")
    component = {"type": "image", "id": id, "src": src, "alt": alt, "size": size}
    logger.debug(f"Created component: {component}")
    service.append_component(component)
    return component


def matplotlib(fig: Optional[plt.Figure] = None, label: str = "plot") -> str:
    """Render a Matplotlib figure as a component."""
    service = PreswaldService.get_instance()

    if fig is None:
        fig, ax = plt.subplots()
        ax.plot([0, 1, 2], [0, 1, 4])

    # Save the figure as a base64-encoded PNG
    buf = io.BytesIO()
    fig.savefig(buf, format="png")
    buf.seek(0)
    img_b64 = base64.b64encode(buf.read()).decode()

    # Generate a unique component ID based on the label
    component_id = f"matplotlib-{hashlib.md5(label.encode()).hexdigest()[:8]}"

    component = {
        "type": "matplotlib",
        "id": component_id,
        "label": label,
        "image": img_b64,  # Store the image data
    }

    service.append_component(component)

    return component_id  # Returning ID for potential tracking


def playground(
    label: str, query: str, source: str | None = None, size: float = 1.0
) -> pd.DataFrame:
    """
    Create a playground component for interactive data querying and visualization.

    Args:
        label (str): The label for the playground component (used for identification).
        query (str): The SQL query string to be executed.
        source (str, optional): The name of the data source to query from. All data sources are considered by default.
        size (float, optional): The visual size/scale of the component. Defaults to 1.0.

    Returns:
        pd.DataFrame: The queried data as a pandas DataFrame.
    """

    # Get the singleton instance of the PreswaldService
    service = PreswaldService.get_instance()

    # Generate a unique component ID using the label's hash
    component_id = f"playground-{hashlib.md5(label.encode()).hexdigest()[:8]}"

    logger.debug(
        f"Creating playground component with id {component_id}, label: {label}"
    )

    # Retrieve the current query state (if previously modified by the user)
    # If no previous state, use the provided query
    current_query_value = service.get_component_state(component_id)
    if current_query_value is None:
        current_query_value = query

    # Initialize data_source with the provided source or auto-detect it
    data_source = source
    if source is None:
        # Auto-extract the first table name from the SQL query using regex
        # Handles 'FROM' and 'JOIN' clauses with optional backticks or quotes
        fetched_sources = re.findall(
            r'(?:FROM|JOIN)\s+[`"]?([a-zA-Z0-9_\.]+)[`"]?',
            current_query_value,
            re.IGNORECASE | re.DOTALL,
        )
        # Use the first detected source as the data source
        data_source = fetched_sources[0] if fetched_sources else None

    # Initialize placeholders for data and error
    data = None
    error = None

    # Attempt to execute the query against the determined data source
    try:
        data = service.data_manager.query(current_query_value, data_source)
        logger.debug(f"Successfully queried data source: {data_source}")
    except Exception as e:
        error = str(e)
        logger.error(f"Error querying data source: {e}")

    component = {
        "type": "playground",
        "id": component_id,
        "label": label,
        "source": source,
        "value": current_query_value,
        "size": size,
        "error": error,
    }

    logger.debug(f"Created component: {component}")
    service.append_component(component)

    # Add table for displaying the queried data
    table(data, title="")

    # Return the raw DataFrame
    return data


def plotly(fig, size: float = 1.0) -> Dict:  # noqa: C901
    """
    Render a Plotly figure.

    Args:
        fig: A Plotly figure object.
    """
    service = PreswaldService.get_instance()
    try:
        import time

        start_time = time.time()
        logger.debug("[PLOTLY] Starting plotly render")

        id = generate_id("plot")
        logger.debug(f"[PLOTLY] Created plot component with id {id}")

        # Optimize the figure for web rendering
        optimize_start = time.time()

        # Reduce precision of numeric values
        for trace in fig.data:
            for attr in ["x", "y", "z", "lat", "lon"]:
                if hasattr(trace, attr):
                    values = getattr(trace, attr)
                    if isinstance(values, (list, np.ndarray)):
                        if np.issubdtype(np.array(values).dtype, np.floating):
                            setattr(trace, attr, np.round(values, decimals=4))

            # Optimize marker sizes
            if hasattr(trace, "marker") and hasattr(trace.marker, "size"):
                if isinstance(trace.marker.size, (list, np.ndarray)):
                    # Scale marker sizes to a reasonable range
                    sizes = np.array(trace.marker.size)
                    if len(sizes) > 0:
                        _min_size, max_size = (
                            5,
                            20,
                        )  # Reasonable size range for web rendering
                        with np.errstate(divide="ignore", invalid="ignore"):
                            scaled_sizes = (sizes / max_size) * max_size
                            scaled_sizes = np.nan_to_num(
                                scaled_sizes, nan=0.0, posinf=0.0, neginf=0.0
                            )

                        # Ensure there's a minimum size if needed
                        scaled_sizes = np.clip(scaled_sizes, 1, max_size)

                        trace.marker.size = scaled_sizes.tolist()

        # Optimize layout
        if hasattr(fig, "layout"):
            # Set reasonable margins
            fig.update_layout(
                margin={"l": 50, "r": 50, "t": 50, "b": 50}, autosize=True
            )

            # Optimize font sizes
            fig.update_layout(font={"size": 12}, title={"font": {"size": 14}})

        logger.debug(
            f"[PLOTLY] Figure optimization took {time.time() - optimize_start:.3f}s"
        )

        # Convert the figure to JSON-serializable format
        fig_dict_start = time.time()
        fig_dict = fig.to_dict()
        logger.debug(
            f"[PLOTLY] Figure to dict conversion took {time.time() - fig_dict_start:.3f}s"
        )

        # Clean up any NaN values in the data
        clean_start = time.time()
        for trace in fig_dict.get("data", []):
            if isinstance(trace.get("marker"), dict):
                marker = trace["marker"]
                if "sizeref" in marker and (
                    isinstance(marker["sizeref"], float) and np.isnan(marker["sizeref"])
                ):
                    marker["sizeref"] = None

            # Clean up other potential NaN values
            for key, value in trace.items():
                if isinstance(value, (list, np.ndarray)):
                    trace[key] = [
                        (
                            None
                            if isinstance(x, (float, np.floating)) and np.isnan(x)
                            else x
                        )
                        for x in value
                    ]
                elif isinstance(value, (float, np.floating)) and np.isnan(value):
                    trace[key] = None
        logger.debug(f"[PLOTLY] NaN cleanup took {time.time() - clean_start:.3f}s")

        # Convert to JSON-serializable format
        serialize_start = time.time()
        serializable_fig_dict = convert_to_serializable(fig_dict)
        logger.debug(
            f"[PLOTLY] Serialization took {time.time() - serialize_start:.3f}s"
        )

        component = {
            "type": "plot",
            "id": id,
            "data": {
                "data": serializable_fig_dict.get("data", []),
                "layout": serializable_fig_dict.get("layout", {}),
                "config": {
                    "responsive": True,
                    "displayModeBar": True,
                    "modeBarButtonsToRemove": ["lasso2d", "select2d"],
                    "displaylogo": False,
                    "scrollZoom": True,  # Enable scroll zoom for better interaction
                    "showTips": False,  # Disable hover tips for better performance
                },
            },
            "size": size,
        }

        # Verify JSON serialization
        json_start = time.time()
        json.dumps(component)
        logger.debug(f"[PLOTLY] JSON verification took {time.time() - json_start:.3f}s")

        logger.debug(f"[PLOTLY] Plot data created successfully for id {id}")
        logger.debug(
            f"[PLOTLY] Total plotly render took {time.time() - start_time:.3f}s"
        )
        service.append_component(component)
        return component

    except Exception as e:
        logger.error(f"[PLOTLY] Error creating plot: {e!s}", exc_info=True)
        error_component = {
            "type": "plot",
            "id": id,
            "error": f"Failed to create plot: {e!s}",
        }
        service.append_component(error_component)
        return error_component


def progress(label: str, value: float = 0.0, size: float = 1.0) -> float:
    """Create a progress component."""
    service = PreswaldService.get_instance()

    id = generate_id("progress")
    logger.debug(f"Creating progress component with id {id}, label: {label}")
    component = {
        "type": "progress",
        "id": id,
        "label": label,
        "value": value,
        "size": size,
    }
    logger.debug(f"Created component: {component}")
    service.append_component(component)
    return value


def selectbox(
    label: str, options: List[str], default: Optional[str] = None, size: float = 1.0
) -> str:
    """Create a select component with consistent ID based on label."""
    service = PreswaldService.get_instance()

    component_id = generate_id_by_label("selectbox", label)
    current_value = service.get_component_state(component_id)
    if current_value is None:
        current_value = (
            default if default is not None else (options[0] if options else None)
        )

    component = {
        "type": "selectbox",
        "id": component_id,
        "label": label,
        "options": options,
        "value": current_value,
        "size": size,
    }
    service.append_component(component)
    return current_value


def separator() -> Dict:
    """Create a separator component that forces a new row."""
    service = PreswaldService.get_instance()
    component = {"type": "separator", "id": str(uuid.uuid4())}
    service.append_component(component)
    return component


def slider(
    label: str,
    min_val: float = 0.0,
    max_val: float = 100.0,
    step: float = 1.0,
    default: Optional[float] = None,
    size: float = 1.0,
) -> float:
    """Create a slider component with consistent ID based on label"""
    service = PreswaldService.get_instance()

    # Create a consistent ID based on the label
    component_id = generate_id_by_label("slider", label)

    # Get current state or use default
    current_value = service.get_component_state(component_id)
    if current_value is None:
        current_value = default if default is not None else min_val

    component = {
        "type": "slider",
        "id": component_id,
        "label": label,
        "min": min_val,
        "max": max_val,
        "step": step,
        "value": current_value,
        "size": size,
    }

    service.append_component(component)
    return current_value


# TODO: requires testing
def spinner(label: str, size: float = 1.0):
    """Create a spinner component."""
    service = PreswaldService.get_instance()
    id = generate_id("spinner")
    logger.debug(f"Creating spinner component with id {id}, label: {label}")
    component = {"type": "spinner", "id": id, "label": label, "size": size}
    logger.debug(f"Created component: {component}")
    service.append_component(component)
    return component


def sidebar(defaultopen: bool):
    """Create a sidebar component."""
    service = PreswaldService.get_instance()
    id = generate_id("sidebar")
    logger.debug(f"Creating sidebar component with id {id}")
    component = {"type": "sidebar", "id": id, "defaultopen": defaultopen}
    logger.debug(f"Created component: {component}")
    service.append_component(component)
    return component


def table(
    data: pd.DataFrame, title: Optional[str] = None, limit: Optional[int] = None
) -> Dict:
    """Create a table component that renders data using TableViewerWidget.

    Args:
        data: Pandas DataFrame or list of dictionaries to display.
        title: Optional title for the table.
        limit: Optional limit for rows displayed.

    Returns:
        Dict: Component metadata and processed data.
    """
    id = generate_id("table")
    logger.debug(f"Creating table component with id {id}")
    service = PreswaldService.get_instance()

    try:
        # Convert pandas DataFrame to a list of dictionaries if needed
        if hasattr(data, "to_dict"):
            if isinstance(data, pd.DataFrame):
                data = data.reset_index(drop=True)
                if limit is not None:
                    data = data.head(limit)
            data = data.to_dict("records")

        # Ensure data is a list
        if not isinstance(data, list):
            data = [data] if data else []

        # Ensure data is not empty before accessing keys
        if data and isinstance(data[0], dict):
            column_defs = [
                {"headerName": str(col), "field": str(col)} for col in data[0].keys()
            ]
        else:
            column_defs = []

        # Process each row to ensure JSON serialization
        processed_data = []
        for row in data:
            processed_row = {
                str(key): (
                    value.item()
                    if isinstance(value, (np.integer, np.floating))
                    else value
                )
                if value is not None
                else ""  # Ensure no None values
                for key, value in row.items()
            }
            processed_data.append(processed_row)

        # Log debug info
        logger.debug(f"Column Definitions: {column_defs}")
        logger.debug(
            f"Processed Data (first 5 rows): {processed_data[:5]}"
        )  # Limit logs

        # Create AG Grid compatible component structure
        component = {
            "type": "table",
            "id": id,
            "props": {
                "columnDefs": column_defs,
                "rowData": processed_data,
                "title": str(title) if title else None,
            },
        }

        # Verify JSON serialization before returning
        json.dumps(component)
        logger.debug(f"Created AG Grid table component: {component}")
        service.append_component(component)
        return component

    except Exception as e:
        logger.error(f"Error creating table component: {e!s}")
        error_component = {
            "type": "table",
            "id": id,
            "props": {
                "columnDefs": [],
                "rowData": [],
                "title": f"Error: {e!s}",
            },
        }
        service.append_component(error_component)
        return error_component


def text(
    data: Union[str, int, float, bool, List[Union[str, int, float, bool]]],
    size: float = 1.0,
) -> str:
    """
    Create text/markdown component that supports strings,
    numbers, bools, and lists of strings or numbers.

    Args:
        data: String/Number/Bool or List of either
        size: Text size

    Returns:
        Formatted string of inputted data

    Raises:
        Logs and handles any string casting errors internally

    Notes:
        - Option to raise TypeError on unsupported types, but types
          like dataframes and dicts still 'work'.
    """
    service = PreswaldService.get_instance()
    id = generate_id("text")

    if isinstance(data, list):
        processed_list = []
        for item in data:
            if isinstance(item, (str, int, float, bool)):
                processed_list.append(str(item))
            else:
                logger.warning(f"Passing unsupported type: {type(item)} to text().")
                try:
                    processed_list.append(str(item))
                except Exception as e:
                    logger.error(f"Error: {e}")
                    break
        combined_data = " ".join(processed_list)
    elif isinstance(data, (str, int, float, bool)):
        combined_data = str(data)
    else:
        logger.warning(f"Passing unsupported type: {type(data)} to text().")
        try:
            combined_data = str(data)
        except Exception as e:
            logger.error(f"Error: {e}")
            combined_data = ""

    logger.debug(f"Creating text component with id {id}")
    component = {
        "type": "text",
        "id": id,
        "markdown": combined_data,
        "value": combined_data,
        "size": size,
    }
    logger.debug(f"Created component: {component}")
    service.append_component(component)
    return data


def text_input(label: str, placeholder: str = "", size: float = 1.0) -> str:
    """Create a text input component with consistent ID based on label."""
    service = PreswaldService.get_instance()

    # Create a consistent ID based on the label
    component_id = generate_id_by_label("text_input", label)

    # Get current state or use default
    current_value = service.get_component_state(component_id)
    if current_value is None:
        current_value = ""

    logger.debug(
        f"Creating text input component with id {component_id}, label: {label}"
    )
    component = {
        "type": "text_input",
        "id": component_id,
        "label": label,
        "placeholder": placeholder,
        "value": current_value,
        "size": size,
    }
    logger.debug(f"Created component: {component}")
    service.append_component(component)
    return current_value


def topbar() -> Dict:
    """Creates a topbar component."""
    service = PreswaldService.get_instance()
    id = generate_id("topbar")
    logger.debug(f"Creating topbar component with id {id}")
    component = {"type": "topbar", "id": id}
    logger.debug(f"Created component: {component}")
    service.append_component(component)
    return component


def workflow_dag(workflow: Workflow, title: str = "Workflow Dependency Graph") -> Dict:
    """
    Render the workflow's DAG visualization.

    Args:
        workflow: The workflow object to visualize
        title: Optional title for the visualization
    """
    service = PreswaldService.get_instance()
    try:
        from .workflow import WorkflowAnalyzer

        analyzer = WorkflowAnalyzer(workflow)
        analyzer.build_graph()  # Ensure graph is built

        # Get node data
        nodes_data = []
        for node, data in analyzer.graph.nodes(data=True):
            nodes_data.append(
                {
                    "name": node,
                    "status": data["status"],
                    "execution_time": data["execution_time"],
                    "attempts": data["attempts"],
                    "error": data["error"],
                    "dependencies": data["dependencies"],
                    "force_recompute": data["force_recompute"],
                }
            )

        # Create the component with the correct type and data structure
        id = generate_id("dag")
        component = {
            "type": "dag",  # Changed from "plot" to "dag"
            "id": id,
            "data": {
                "data": [
                    {
                        "type": "scatter",
                        "customdata": nodes_data,
                        "node": {"positions": []},  # Will be calculated by react-flow
                    }
                ],
                "layout": {"title": {"text": title}, "showlegend": True},
            },
        }

        logger.debug(f"[WORKFLOW_DAG] Created DAG component with id {id}")
        service.append_component(component)
        return component

    except Exception as e:
        logger.error(
            f"[WORKFLOW_DAG] Error creating DAG visualization: {e!s}", exc_info=True
        )
        error_component = {
            "type": "dag",  # Changed from "plot" to "dag"
            "id": generate_id("dag"),
            "error": f"Failed to create DAG visualization: {e!s}",
        }
        service.append_component(error_component)
        return error_component


# Helpers


def convert_to_serializable(obj):
    """Convert numpy arrays and other non-serializable objects to Python native types."""
    if isinstance(obj, np.ndarray):
        return obj.tolist()
    elif isinstance(obj, (np.int8, np.int16, np.int32, np.int64, np.integer)):
        return int(obj)
    elif isinstance(obj, (np.float16, np.float32, np.float64, np.floating)):
        if np.isnan(obj):
            return None
        return float(obj)
    elif isinstance(obj, np.bool_):
        return bool(obj)
    elif isinstance(obj, dict):
        return {k: convert_to_serializable(v) for k, v in obj.items()}
    elif isinstance(obj, (list, tuple)):
        return [convert_to_serializable(item) for item in obj]
    elif isinstance(obj, np.generic):
        if np.isnan(obj):
            return None
        return obj.item()
    return obj


def generate_id(prefix: str = "component") -> str:
    """Generate a unique ID for a component."""
    return f"{prefix}-{uuid.uuid4().hex[:8]}"


def generate_id_by_label(prefix: str, label: str) -> str:
    """
    Generate a deterministic component ID based on a label string.

    Useful for components like Fastplotlib or Slider where the same label should result
    in the same component ID across rerenders.

    Args:
        prefix (str): The component type prefix, e.g. 'slider' or 'fastplotlib'.
        label (str): The label to hash and include in the ID.

    Returns:
        str: A stable ID like 'slider-ab12cd34'.
    """
    if not label:
        return generate_id(prefix)
    hashed = hashlib.md5(label.lower().encode()).hexdigest()[:8]
    return f"{prefix}-{hashed}"


async def render_and_send_fastplotlib(
    fig: "fplt.Figure",
    component_id: str,
    label: str,
    size: float,
    client_id: str,
    data_hash: str,
) -> Optional[str]:
    """
    Asynchronously renders a Fastplotlib figure to an offscreen canvas, encodes it as a PNG,
    and streams the resulting image data via WebSocket to the connected frontend client.

    This helper function handles rendering logic, alpha-blending, and ensures robust error
    handling. It updates the component state after successfully sending the image data.

    Args:
        fig (fplt.Figure): The fully configured Fastplotlib figure instance to render.
        component_id (str): Unique identifier for the component instance receiving this image.
        label (str): Human-readable label describing the component (for logging/debugging).
        size (float): Relative size of the component in the UI layout (0.0-1.0).
        client_id (str): WebSocket client identifier to route the rendered image correctly.
        data_hash (str): SHA-256 hash representing the figure state, used for cache invalidation.

    Returns:
        str: Returns "Render failed" if framebuffer blending fails, otherwise None.

    Raises:
        Logs and handles any exceptions internally without raising further.
    """
    service = PreswaldService.get_instance()

    fig.show()  # must call even in offscreen mode to initialize GPU resources

    # manually render the scene for all subplots
    for subplot in fig:
        subplot.viewport.render(subplot.scene, subplot.camera)

    # read from the framebuffer
    try:
        fig.canvas.request_draw()
        raw_img = np.asarray(fig.renderer.target.draw())

        if raw_img.ndim != 3 or raw_img.shape[2] != 4:
            raise ValueError(f"Unexpected image shape: {raw_img.shape}")

        # handle alpha blending
        alpha = raw_img[..., 3:4] / 255.0
        rgb = (raw_img[..., :3] * alpha + (1 - alpha) * 255).astype(np.uint8)

    except Exception as e:
        logger.error(f"Framebuffer blending failed for {component_id}: {e}")
        return "Render failed"

    # encode image to PNG
    img_buf = io.BytesIO()
    Image.fromarray(rgb).save(img_buf, format="PNG")
    png_bytes = img_buf.getvalue()

    # handle websocket communication
    client_websocket = service.websocket_connections.get(client_id)
    if client_websocket:
        packed_msg = msgpack.packb(
            {
                "type": "image_update",
                "component_id": component_id,
                "format": "png",
                "label": label,
                "size": size,
                "data": png_bytes,
            },
            use_bin_type=True,
        )

        try:
            await client_websocket.send_bytes(packed_msg)
            await service.handle_client_message(
                client_id,
                {
                    "type": "component_update",
                    "states": {f"{component_id}_img_hash": data_hash},
                },
            )
            logger.debug(f"✅ Sent {component_id} image to client {client_id}")
        except Exception as e:
            logger.error(f"WebSocket send failed for {component_id}: {e}")
    else:
        logger.warning(f"No active WebSocket found for client ID: {client_id}")<|MERGE_RESOLUTION|>--- conflicted
+++ resolved
@@ -148,11 +148,8 @@
     return current_value
 
 
-<<<<<<< HEAD
-def fastplotlib(fig: fplt.Figure, size: float = 1.0) -> str:
-=======
+
 def fastplotlib(fig: "fplt.Figure", size: float = 1.0) -> str:
->>>>>>> 543e60fe
     """
     Render a Fastplotlib figure and asynchronously stream the resulting image to the frontend.
 
@@ -214,11 +211,7 @@
     if data_hash != service.get_component_state(f"{component_id}_img_hash"):
         if client_id:
             # Render and send concurrently (async task)
-<<<<<<< HEAD
-            asyncio.create_task(
-=======
             asyncio.create_task(  # noqa: RUF006
->>>>>>> 543e60fe
                 render_and_send_fastplotlib(
                     fig, component_id, label, size, client_id, data_hash
                 )
