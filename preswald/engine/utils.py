import json
import logging
import zlib
from datetime import date, datetime
from typing import Any, Dict, List, Union
import hashlib
import msgpack
import numpy as np
import re


logger = logging.getLogger(__name__)


class PreswaldJSONEncoder(json.JSONEncoder):
    """Custom JSON encoder for Preswald data types."""

    def default(self, obj: Any) -> Any:
        """Convert object to JSON serializable format."""
        try:
            if isinstance(obj, np.ndarray):
                return self._handle_ndarray(obj)
            elif isinstance(
                obj, (np.int_, np.intc, np.intp, np.int8, np.int16, np.int32, np.int64)
            ):
                return int(obj)
            elif isinstance(obj, (np.float_, np.float16, np.float32, np.float64)):
                if np.isnan(obj):
                    return None
                return float(obj)
            elif isinstance(obj, np.bool_):
                return bool(obj)
            elif isinstance(obj, (datetime, date)):
                return obj.isoformat()
            elif isinstance(obj, (set, frozenset)):
                return list(obj)
            elif isinstance(obj, bytes):
                return obj.decode("utf-8")
            elif isinstance(obj, np.void):
                return None
            return super().default(obj)
        except Exception as e:
            logger.error(f"Error encoding object {type(obj)}: {e}")
            return None

    def _handle_ndarray(self, arr: np.ndarray) -> Union[List, None]:
        """Handle numpy array conversion."""
        try:
            if arr.dtype.kind in ["U", "S"]:  # Unicode or string
                return arr.astype(str).tolist()
            elif arr.dtype.kind == "M":  # Datetime
                return arr.astype(str).tolist()
            elif arr.dtype.kind == "m":  # Timedelta
                return arr.astype("timedelta64[ns]").astype(np.int64).tolist()
            elif arr.dtype.kind == "O":  # Object
                return [self.default(x) for x in arr]
            else:
                return self._handle_array_values(arr.tolist())
        except Exception as e:
            logger.error(f"Error handling ndarray: {e}")
            return None

    def _handle_array_values(self, arr: List) -> List:
        """Handle array values recursively."""
        if isinstance(arr, (list, tuple)):
            return [self._handle_array_values(x) for x in arr]
        elif isinstance(arr, (float, np.float_, np.float16, np.float32, np.float64)):
            if np.isnan(arr):
                return None
            return float(arr)
        elif isinstance(arr, (int, np.integer)):
            return int(arr)
        elif isinstance(arr, (str, bool)):
            return arr
        elif arr is None:
            return None
        else:
            try:
                return self.default(arr)
            except Exception as e:
                logger.error(f"Error handling array value: {e}")
                return str(arr)


def dumps(obj: Any, **kwargs) -> str:
    """
    Serialize obj to a JSON formatted str using the custom encoder.

    Args:
        obj: The object to serialize
        **kwargs: Additional arguments to pass to json.dumps

    Returns:
        JSON formatted string
    """
    try:
        return json.dumps(obj, cls=PreswaldJSONEncoder, **kwargs)
    except Exception as e:
        logger.error(f"Error serializing object: {e}")
        # Return a safe fallback
        return json.dumps({"error": "Serialization failed", "message": str(e)})


def loads(s: str, **kwargs) -> Any:
    """
    Deserialize s (a str instance containing a JSON document) to a Python object.

    Args:
        s: The JSON string to deserialize
        **kwargs: Additional arguments to pass to json.loads

    Returns:
        Deserialized Python object
    """
    try:
        return json.loads(s, **kwargs)
    except Exception as e:
        logger.error(f"Error deserializing JSON: {e}")
        return None


def clean_nan_values(obj):
    """Clean NaN values from an object recursively."""
    import numpy as np

    if isinstance(obj, (float, np.floating)):
        return None if np.isnan(obj) else float(obj)
    elif isinstance(obj, (list, tuple)):
        return [clean_nan_values(x) for x in obj]
    elif isinstance(obj, dict):
        return {k: clean_nan_values(v) for k, v in obj.items()}
    elif isinstance(obj, np.ndarray):
        if obj.dtype.kind in ["f", "c"]:  # Float or complex
            obj = np.where(np.isnan(obj), None, obj)
        return obj.tolist()
    return obj


def optimize_plotly_data(
    data: Dict[str, Any], max_points: int = 5000
) -> Dict[str, Any]:
    """Optimize Plotly data for large datasets."""
    if not isinstance(data, dict) or "data" not in data:
        return data

    optimized_data = {"data": [], "layout": data.get("layout", {})}

    for trace in data["data"]:
        if not isinstance(trace, dict):
            continue

        # Handle scatter/scattergeo traces
        if trace.get("type") in ["scatter", "scattergeo"]:
            points = (
                len(trace.get("x", [])) if "x" in trace else len(trace.get("lat", []))
            )
            if points > max_points:
                # Calculate sampling rate
                sample_rate = max(1, points // max_points)

                # Sample the data
                if "x" in trace and "y" in trace:
                    trace["x"] = trace["x"][::sample_rate]
                    trace["y"] = trace["y"][::sample_rate]
                elif "lat" in trace and "lon" in trace:
                    trace["lat"] = trace["lat"][::sample_rate]
                    trace["lon"] = trace["lon"][::sample_rate]

                # Sample other array attributes
                for key in ["text", "marker.size", "marker.color"]:
                    if key in trace:
                        if isinstance(trace[key], list):
                            trace[key] = trace[key][::sample_rate]

        optimized_data["data"].append(trace)

    return optimized_data


def compress_data(data: Union[Dict, List, str]) -> bytes:
    """Compress data using zlib."""
    json_str = dumps(data)
    return zlib.compress(json_str.encode("utf-8"))


def decompress_data(compressed_data: bytes) -> Union[Dict, List, str]:
    """Decompress zlib compressed data."""
    decompressed = zlib.decompress(compressed_data)
    return loads(decompressed.decode("utf-8"))

<<<<<<< HEAD

=======
>>>>>>> d5446df7
class RenderBuffer:
    """
    Tracks previous render states and computes diffs to avoid unnecessary updates.
    Used by services to avoid redundant component reruns and frontend updates.
    """

<<<<<<< HEAD
    HASH_PATTERN = re.compile(r"^[0-9a-f]{64}$")

    def __init__(self):
        self._state_cache: Dict[str, str] = {}

    def has_changed(self, component_id: str, new_value: Any) -> bool:
        """Check if the new hash differs from the cached one."""
        new_clean = clean_nan_values(new_value)

        if component_id not in self._state_cache:
            return True  # always render the first time

        old_clean = clean_nan_values(self._state_cache[component_id])
        return new_clean != old_clean

    def update(self, component_id: str, new_value: Any):
        """Update the cached hash value."""
        self._state_cache[component_id] = self._ensure_hash(new_value)

    def should_render(self, component_id: str, new_value: Any) -> bool:
        """
        High-level API to check whether a component should rerender.
        Updates the cache if the value has changed.
        """
        return self._update_if_changed(component_id, new_value)

    def _ensure_hash(self, value: Any) -> str:
        """Convert value to SHA256 hash. Accepts either a hash string or a hashable object."""
        if isinstance(value, str) and HASH_PATTERN.match(value):
            return value  # already a hash
        try:
            cleaned = clean_nan_values(value)
            packed = msgpack.packb(cleaned, use_bin_type=True)
            return hashlib.sha256(packed).hexdigest()
        except Exception as e:
            raise ValueError(f"RenderBuffer failed to compute hash: {e}")

    def _update_if_changed(self, component_id: str, new_value: Any) -> bool:
        """Update cache and return True if hash changed."""
=======
    def __init__(self):
        self._state_cache: Dict[str, Any] = {}

    def has_changed(self, component_id: str, new_value: Any) -> bool:
        """Check if the new value differs from the cached value."""
        new_clean = clean_nan_values(new_value)
        old_clean = clean_nan_values(self._state_cache.get(component_id))

        return new_clean != old_clean

    def update(self, component_id: str, new_value: Any):
        """Update the cached value."""
        self._state_cache[component_id] = new_value

    def update_if_changed(self, component_id: str, new_value: Any) -> bool:
        """Update cache and return True if value actually changed."""
>>>>>>> d5446df7
        if self.has_changed(component_id, new_value):
            self.update(component_id, new_value)
            return True
        return False<|MERGE_RESOLUTION|>--- conflicted
+++ resolved
@@ -188,17 +188,13 @@
     decompressed = zlib.decompress(compressed_data)
     return loads(decompressed.decode("utf-8"))
 
-<<<<<<< HEAD
-
-=======
->>>>>>> d5446df7
+
 class RenderBuffer:
     """
     Tracks previous render states and computes diffs to avoid unnecessary updates.
     Used by services to avoid redundant component reruns and frontend updates.
     """
 
-<<<<<<< HEAD
     HASH_PATTERN = re.compile(r"^[0-9a-f]{64}$")
 
     def __init__(self):
@@ -238,24 +234,6 @@
 
     def _update_if_changed(self, component_id: str, new_value: Any) -> bool:
         """Update cache and return True if hash changed."""
-=======
-    def __init__(self):
-        self._state_cache: Dict[str, Any] = {}
-
-    def has_changed(self, component_id: str, new_value: Any) -> bool:
-        """Check if the new value differs from the cached value."""
-        new_clean = clean_nan_values(new_value)
-        old_clean = clean_nan_values(self._state_cache.get(component_id))
-
-        return new_clean != old_clean
-
-    def update(self, component_id: str, new_value: Any):
-        """Update the cached value."""
-        self._state_cache[component_id] = new_value
-
-    def update_if_changed(self, component_id: str, new_value: Any) -> bool:
-        """Update cache and return True if value actually changed."""
->>>>>>> d5446df7
         if self.has_changed(component_id, new_value):
             self.update(component_id, new_value)
             return True
