--- conflicted
+++ resolved
@@ -133,19 +133,7 @@
             else:
                 favicon_path = os.path.join(script_dir, favicon)
                 logger.info(f"Looking for favicon at: {favicon_path}")
-<<<<<<< HEAD
-                if os.path.exists(favicon_path):
-                    favicon_ext = os.path.splitext(favicon_path)[1]
-                    dest_path = os.path.join(self.assets_dir, f"favicon{favicon_ext}")
-                    shutil.copy2(favicon_path, dest_path)
-                    branding["favicon"] = (
-                        f"/assets/favicon{favicon_ext}?timestamp=${time.time()}"
-                    )
-                    logger.info(f"Copied favicon to: {dest_path}")
-                else:
-=======
                 if not os.path.exists(favicon_path):
->>>>>>> 510172f0
                     self._copy_default_favicon()
                     logger.info("Using default favicon")
 
