--- conflicted
+++ resolved
@@ -578,14 +578,12 @@
             return source.to_df(table_name)
         return source.to_df()
 
-<<<<<<< HEAD
     def get_pdf(self, source_name: str) -> bytes:
         """Get the PDF as a bytes object"""
         logger.info(f"Listing sources: {self.sources}")
         if source_name not in self.sources:
             raise ValueError(f"Unknown source: {source_name}")
         return self.sources[source_name].to_blob()
-=======
     def _get_or_create_source(self, source_name: str) -> DataSource:
         """Get an existing source or create a new one from a file path."""
         if source_name not in self.sources:
@@ -612,7 +610,6 @@
                 raise ValueError(f"Unknown source: {source_name}")
 
         return self.sources[source_name]
->>>>>>> 40d97670
 
     def _has_source_changed(self, name: str, config: dict) -> bool:
         """Check if a source's configuration has changed"""
