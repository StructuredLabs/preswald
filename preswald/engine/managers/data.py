import json
import logging
import os
import uuid
from dataclasses import dataclass
from typing import Any

import duckdb
import pandas as pd
import requests
import toml
from requests.auth import HTTPBasicAuth


logger = logging.getLogger(__name__)


def load_json_source(config: dict[str, Any]) -> pd.DataFrame:
    path = config["path"]
    record_path = config.get("record_path")
    flatten = config.get("flatten", True)

    # Open and load the JSON file
    try:
        with open(path, encoding="utf-8") as f:
            data = json.load(f)
    except json.JSONDecodeError as e:
        raise ValueError(f"Malformed JSON in file '{path}': {e}") from e
    except Exception as e:
        raise ValueError(f"Error reading JSON file '{path}': {e}") from e

    # Apply record_path if provided
    if record_path:
        try:
            data = data[record_path]
        except (KeyError, TypeError) as e:
            raise ValueError(
                f"Invalid record_path '{record_path}' for JSON file '{path}': {e}"
<<<<<<< HEAD
            )
=======
            ) from e
>>>>>>> 510172f0

    # Normalize or convert data if "flatten"
    try:
        if flatten:
            return pd.json_normalize(data, sep=".")
        else:
            return pd.DataFrame(data)
    except Exception as e:
        raise ValueError(
            f"Error converting JSON data from file '{path}' to DataFrame: {e}"
<<<<<<< HEAD
        )
=======
        ) from e
>>>>>>> 510172f0


# Database Configs ############################################################
@dataclass
class ClickhouseConfig:
    """Configuration for Clickhouse connection"""

    host: str
    port: int
    database: str
    user: str
    password: str
    secure: bool = False  # Whether to use HTTPS/SSL
    verify: bool = True  # Whether to verify SSL certificate


@dataclass
class PostgresConfig:
    host: str
    port: int
    dbname: str
    user: str
    password: str


# File Configs ################################################################
@dataclass
class CSVConfig:
    path: str


@dataclass
class JSONConfig:
    path: str
    record_path: str | None = None
    flatten: bool = True


@dataclass
class ParquetConfig:
    path: str
    columns: list[str] | None


# API Configs #################################################################
@dataclass
class APIConfig:
    """Configuration for API connection"""

    url: str  #  URL of the API
    method: str = "GET"  # HTTP method (GET, POST, etc.)
    headers: dict[str, str] | None = None
    params: dict[str, Any] | None = None  # Query parameters
    auth: dict[str, str] | None = None  # Authentication (API key, Bearer token)
    pagination: dict[str, Any] | None = None


# S3 Configs ##################################################################
@dataclass
class S3CSVConfig:
    s3_endpoint: str
    s3_region: str
    s3_access_key_id: str
    s3_secret_access_key: str
    path: str
    s3_use_ssl: bool = False
    s3_url_style: str = "path"


<<<<<<< HEAD
@dataclass
class ParquetConfig:
    path: str
    columns: list[str] | None


=======
>>>>>>> 510172f0
class DataSource:
    """Base class for all data sources"""

    def __init__(self, name: str, duckdb_conn: duckdb.DuckDBPyConnection):
        self.name = name
        self._duckdb = duckdb_conn

    def query(self, sql: str) -> pd.DataFrame:
        raise NotImplementedError

    def to_df(self) -> pd.DataFrame:
        """Get entire source as a DataFrame"""
        raise NotImplementedError


class S3CSVSource(DataSource):
    def __init__(
        self, name: str, config: S3CSVConfig, duckdb_conn: duckdb.DuckDBPyConnection
    ):
        super().__init__(name, duckdb_conn)
        self.config = config

        # Initialize httpfs extension
        self._duckdb.execute("INSTALL httpfs;")
        self._duckdb.execute("LOAD httpfs;")

        use_ssl = "true" if config.s3_use_ssl else "false"

        self._conn_string = (
            f"?s3_endpoint={config.s3_endpoint}"
            f"&s3_region={config.s3_region}"
            f"&s3_use_ssl={use_ssl}"
            f"&s3_access_key_id={config.s3_access_key_id}"
            f"&s3_secret_access_key={config.s3_secret_access_key}"
            f"&s3_url_style={config.s3_url_style}"
        )

        # Create a table in DuckDB for this CSV
        self._table_name = f"s3_{name}_{uuid.uuid4().hex[:8]}"
        self._duckdb.execute(f"""
            CREATE TABLE {self._table_name} AS
            SELECT * FROM read_csv_auto('{config.path}{self._conn_string}')
        """)

    def query(self, sql: str) -> pd.DataFrame:
        sql = sql.replace(self.name, self._table_name)
        return self._duckdb.execute(sql).df()

    def to_df(self) -> pd.DataFrame:
        """Get entire CSV as a DataFrame"""
        return self._duckdb.execute(f"SELECT * FROM {self._table_name}").df()


class CSVSource(DataSource):
    def __init__(
        self, name: str, config: CSVConfig, duckdb_conn: duckdb.DuckDBPyConnection
    ):
        super().__init__(name, duckdb_conn)
        self.path = config.path

        # Create a table in DuckDB for this CSV
        self._table_name = f"csv_{name}_{uuid.uuid4().hex[:8]}"
        self._duckdb.execute(f"""
            CREATE TABLE {self._table_name} AS
            SELECT * FROM read_csv_auto('{self.path}')
        """)

    def query(self, sql: str) -> pd.DataFrame:
        # Replace source name with actual table name in query
        sql = sql.replace(self.name, self._table_name)
        return self._duckdb.execute(sql).df()

    def to_df(self) -> pd.DataFrame:
        """Get entire CSV as a DataFrame"""
        return self._duckdb.execute(f"SELECT * FROM {self._table_name}").df()


class JSONSource(DataSource):
    def __init__(
        self, name: str, config: JSONConfig, duckdb_conn: duckdb.DuckDBPyConnection
    ):
        super().__init__(name, duckdb_conn)
        load_json_source(config.__dict__)
        self._table_name = f"json_{name}_{uuid.uuid4().hex[:8]}"
        self._duckdb.execute(f"CREATE TABLE {self._table_name} AS SELECT * FROM df")

    def query(self, sql: str) -> pd.DataFrame:
        return self._duckdb.execute(sql.replace(self.name, self._table_name)).df()

    def to_df(self) -> pd.DataFrame:
        return self._duckdb.execute(f"SELECT * FROM {self._table_name}").df()


class PostgresSource(DataSource):
    def __init__(
        self, name: str, config: PostgresConfig, duckdb_conn: duckdb.DuckDBPyConnection
    ):
        super().__init__(name, duckdb_conn)
        self.config = config

        # Initialize postgres_scanner extension
        self._duckdb.execute("INSTALL postgres_scanner;")
        self._duckdb.execute("LOAD postgres_scanner;")

        self._conn_string = (
            f"postgresql://{config.user}:{config.password}"
            f"@{config.host}:{config.port}/{config.dbname}"
        )

    def query(self, sql: str) -> pd.DataFrame:
        self._duckdb.execute(f"CALL postgres_attach('{self._conn_string}')")
        result = self._duckdb.execute(sql).df()
        return result

    def to_df(self, table_name: str, schema: str = "public") -> pd.DataFrame:
        """Get entire table as a DataFrame"""
        logger.info("to_df")
        try:
            view_name = f"pg_view_{uuid.uuid4().hex[:8]}"
            self._duckdb.execute(f"""
                CREATE OR REPLACE VIEW {view_name} AS
                SELECT * FROM postgres_scan(
                    '{self._conn_string}',
                    '{schema}',
                    '{table_name}'
                )
            """)
            result = self._duckdb.execute(f"SELECT * FROM {view_name}").df()
            self._duckdb.execute(f"DROP VIEW IF EXISTS {view_name}")
            return result
        except Exception as e:
            # Clean up views if they exist
            self._duckdb.execute(f"DROP VIEW IF EXISTS {view_name}")
            raise Exception(f"Error reading table {schema}.{table_name}: {e!s}") from e


class ClickhouseSource(DataSource):
    def __init__(
        self,
        name: str,
        config: ClickhouseConfig,
        duckdb_conn: duckdb.DuckDBPyConnection,
    ):
        super().__init__(name, duckdb_conn)
        self.config = config

        # Initialize clickhouse_scanner extension
        self._duckdb.execute("INSTALL chsql from community;")
        self._duckdb.execute("LOAD chsql;")

        # Construct connection string
        protocol = "https" if self.config.secure else "http"
        self._conn_string = (
            f"{protocol}://{config.user}:{config.password}"
            f"@{config.host}:{config.port}"
            f"/{config.database}"
            f"?verify={'true' if config.verify else 'false'}"
        )

        self._server_url = f"{protocol}://{config.host}:{config.port}"

    def query(self, sql: str) -> pd.DataFrame:
        """Execute a SQL query against Clickhouse"""
        try:
            wrapped_sql = f"SELECT * FROM ch_scan('{sql}', '{self._server_url}', user := 'default')"
            result = self._duckdb.execute(wrapped_sql).df()
            return result
        except Exception as e:
            raise Exception(f"Error executing Clickhouse query: {e!s}") from e

    def to_df(self, table_name: str) -> pd.DataFrame:
        """Get entire table as a DataFrame"""
        try:
            wrapped_sql = f"SELECT * FROM ch_scan('SELECT * FROM {table_name}', '{self._server_url}', user := 'default')"
            result = self._duckdb.execute(wrapped_sql).df()
            return result

        except Exception as e:
            # Clean up views if they exist
            logger.error(f"Error reading table {table_name}: {e}")
            raise

    def __del__(self):
        """Cleanup when the source is destroyed"""
        try:
            # Clean up the CHSQL connection
            self._duckdb.execute("CALL chsql_cleanup();")
        except:  # noqa: E722
            pass  # Ignore cleanup errors on destruction


class APISource(DataSource):
    def __init__(
        self, name: str, config: APIConfig, duckdb_conn: duckdb.DuckDBPyConnection
    ):
        super().__init__(name, duckdb_conn)
        self.config = config

        # Create a table in db
        self._table_name = f"api_{name}_{uuid.uuid4().hex[:8]}"
        self._load_data_into_duckdb()

    def _load_data_into_duckdb(self):
        """Fetch data from the API and load it into DuckDB"""
        try:
            # API request
            response = self._make_api_request()
            data = response.json()

            # Convert JSON to DF
            df = pd.json_normalize(data)  # noqa: F841

            # Create a table in DB
            self._duckdb.execute(f"""
                CREATE TABLE {self._table_name} AS
                SELECT * FROM df
            """)
        except Exception as e:
            logger.error(f"Error loading API data into DuckDB: {e}")
            raise

    def _make_api_request(self):
        """Make an API request based on the configuration"""
        try:
            auth = None
            if self.config.auth:
                if "type" in self.config.auth and self.config.auth["type"] == "basic":
                    auth = HTTPBasicAuth(
                        self.config.auth["username"], self.config.auth["password"]
                    )
                elif (
                    "type" in self.config.auth and self.config.auth["type"] == "bearer"
                ):
                    headers = self.config.headers or {}
                    headers["Authorization"] = f"Bearer {self.config.auth['token']}"

            response = requests.request(
                method=self.config.method,
                url=self.config.url,
                headers=self.config.headers,
                params=self.config.params,
                auth=auth,
            )
            response.raise_for_status()
            return response
        except Exception as e:
            logger.error(f"Error making API request: {e}")
            raise

    def query(self, sql: str) -> pd.DataFrame:
        """Query the API data using DuckDB"""
        sql = sql.replace(self.name, self._table_name)
        return self._duckdb.execute(sql).df()

    def to_df(self) -> pd.DataFrame:
        """Get the entire API data as a DataFrame"""
        return self._duckdb.execute(f"SELECT * FROM {self._table_name}").df()


class ParquetSource(DataSource):
    def __init__(
        self, name: str, config: ParquetConfig, duckdb_conn: duckdb.DuckDBPyConnection
    ):
        super().__init__(name, duckdb_conn)
        self.path = config.path
        self.columns = config.columns
        self._table_name = f"parquet_{name}_{uuid.uuid4().hex[:8]}"

        try:
            # Load Parquet using DuckDB
            if self.columns:
                column_str = ", ".join(f'"{col}"' for col in self.columns)
                self._duckdb.execute(f"""
                    CREATE TABLE {self._table_name} AS
                    SELECT {column_str}
                    FROM read_parquet('{self.path}')
                """)
            else:
                self._duckdb.execute(f"""
                    CREATE TABLE {self._table_name} AS
                    SELECT * FROM read_parquet('{self.path}')
                """)
        except Exception as e:
            raise Exception(
                f"Failed to load parquet file '{self.path}' using DuckDB: {e!s}"
            ) from e

    def query(self, sql: str) -> pd.DataFrame:
        query = sql.replace(self.name, self._table_name)
        return self._duckdb.execute(query).df()

    def to_df(self) -> pd.DataFrame:
        return self._duckdb.execute(f"SELECT * FROM {self._table_name}").df()


class DataManager:
    def __init__(self, preswald_path: str, secrets_path: str | None = None):
        self.preswald_path = preswald_path
        self.secrets_path = secrets_path
        self.sources: dict[str, DataSource] = {}
<<<<<<< HEAD
=======
        self.sources_cache: dict[str, dict] = {}  # Cache of source configurations
>>>>>>> 510172f0
        self.duckdb_conn = duckdb.connect(":memory:")

    def connect(self):  # noqa: C901
        """Initialize all data sources from config"""
        # Useful debugging query - Log final DuckDB state
        # tables_df = self.duckdb_conn.execute("""
        #     SELECT
        #         table_name,
        #         column_count,
        #         estimated_size as size_b
        #     FROM duckdb_tables()
        # """).df()

        # logger.info(f"Current DuckDB state - {len(tables_df)} tables:")
        # for _, row in tables_df.iterrows():
        #     logger.info(
        #         f"Table: {row['table_name']}, Columns: {row['column_count']}, Estimated Size: {row['size_b']:.2f}B"
        #     )

        config = self._load_sources()
        sources_to_remove = set(self.sources.keys()) - set(config.keys())

        # Remove sources that no longer exist in config
        for name in sources_to_remove:
            if name in self.sources:
                self._drop_source_table(self.sources[name])
            del self.sources[name]
            del self.sources_cache[name]

        # Only process sources that are new or have changed
        for name, source_config in config.items():
            if "type" not in source_config:
                continue

            if not self._has_source_changed(name, source_config):
                logger.debug(f"Skipping unchanged source: {name}")
                continue

            if name in self.sources:
                self._drop_source_table(self.sources[name])

            source_type = source_config["type"]
            logger.info(f"Initializing/updating source: {name} ({source_type})")

            try:
                if source_type == "csv":
                    cfg = CSVConfig(path=source_config["path"])
                    self.sources[name] = CSVSource(name, cfg, self.duckdb_conn)

                elif source_type == "json":
                    cfg = JSONConfig(
                        path=source_config["path"],
                        record_path=source_config.get("record_path"),
                        flatten=source_config.get("flatten", True),
                    )
                    self.sources[name] = JSONSource(name, cfg, self.duckdb_conn)

                elif source_type == "postgres":
                    cfg = PostgresConfig(
                        host=source_config["host"],
                        port=source_config["port"],
                        dbname=source_config["dbname"],
                        user=source_config["user"],
                        password=source_config["password"],
                    )
                    self.sources[name] = PostgresSource(name, cfg, self.duckdb_conn)

                elif source_type == "clickhouse":
                    cfg = ClickhouseConfig(
                        host=source_config["host"],
                        port=source_config["port"],
                        database=source_config["database"],
                        user=source_config["user"],
                        password=source_config["password"],
                        secure=source_config.get("secure", False),
                        verify=source_config.get("verify", True),
                    )
                    self.sources[name] = ClickhouseSource(name, cfg, self.duckdb_conn)

                elif source_type == "api":
                    cfg = APIConfig(
                        url=source_config["url"],
                        method=source_config.get("method", "GET"),
                        headers=source_config.get("headers"),
                        params=source_config.get("params"),
                        auth=source_config.get("auth"),
                        pagination=source_config.get("pagination"),
                    )
                    self.sources[name] = APISource(name, cfg, self.duckdb_conn)

                elif source_type == "s3csv":
                    cfg = S3CSVConfig(
                        s3_endpoint=source_config["s3_endpoint"],
                        s3_region=source_config["s3_region"],
                        s3_access_key_id=source_config["s3_access_key_id"],
                        s3_secret_access_key=source_config["s3_secret_access_key"],
                        path=source_config["path"],
                        s3_use_ssl=source_config.get("s3_use_ssl", False),
                        s3_url_style=source_config.get("s3_url_style", "path"),
                    )
                    self.sources[name] = S3CSVSource(name, cfg, self.duckdb_conn)

                elif source_type == "parquet":
                    cfg = ParquetConfig(
                        path=source_config["path"],
                        columns=source_config.get("columns"),
                    )
                    self.sources[name] = ParquetSource(name, cfg, self.duckdb_conn)

                # Cache the config after successful initialization
                self.sources_cache[name] = source_config

            except Exception as e:
                logger.error(f"Error initializing {source_type} source '{name}': {e}")
                continue
        return self.sources.keys(), self.duckdb_conn

    def query(self, sql: str, source_name: str) -> pd.DataFrame:
        """Query a specific data source"""
        if source_name not in self.sources:
            raise ValueError(f"Unknown source: {source_name}")
        return self.sources[source_name].query(sql)

    def get_df(self, source_name: str, table_name: str | None = None) -> pd.DataFrame:
        """Get entire source as DataFrame"""
        if source_name not in self.sources:
            raise ValueError(f"Unknown source: {source_name}")

        source = self.sources[source_name]
        if isinstance(source, PostgresSource):
            if table_name is None:
                raise ValueError("table_name is required for Postgres sources")
            return source.to_df(table_name)
        return source.to_df()

<<<<<<< HEAD
=======
    def _has_source_changed(self, name: str, config: dict) -> bool:
        """Check if a source's configuration has changed"""
        if name not in self.sources_cache:
            return True
        return self.sources_cache[name] != config

    def _drop_source_table(self, source: DataSource) -> None:
        """Drop the DuckDB table for a source if it exists"""
        if isinstance(
            source, CSVSource | JSONSource | S3CSVSource | APISource | ParquetSource
        ):
            logger.info(f"Dropping table {source._table_name}")
            self.duckdb_conn.execute(f"DROP TABLE IF EXISTS {source._table_name}")

>>>>>>> 510172f0
    def _load_sources(self) -> dict[str, Any]:
        """Load data sources from preswald config and secrets files."""
        try:
            if not os.path.exists(self.preswald_path):
                raise FileNotFoundError(
                    f"preswald.toml file not found at: {self.preswald_path}"
                )

            config = toml.load(self.preswald_path)
            data_config = config.get("data", {})
            logger.info("Successfully loaded preswald.toml")

            if self.secrets_path and os.path.exists(self.secrets_path):
                secrets = toml.load(self.secrets_path)
                logger.info("Successfully loaded secrets.toml")

                secret_sources = secrets.get("data", {})

                # Merge secrets into each connection config
                for name, values in secret_sources.items():
                    if name in data_config:
                        data_config[name].update(values)

            return data_config

        except Exception as e:
            logger.error(f"Error loading configuration files: {e!s}")
            raise<|MERGE_RESOLUTION|>--- conflicted
+++ resolved
@@ -36,11 +36,8 @@
         except (KeyError, TypeError) as e:
             raise ValueError(
                 f"Invalid record_path '{record_path}' for JSON file '{path}': {e}"
-<<<<<<< HEAD
-            )
-=======
             ) from e
->>>>>>> 510172f0
+
 
     # Normalize or convert data if "flatten"
     try:
@@ -51,11 +48,8 @@
     except Exception as e:
         raise ValueError(
             f"Error converting JSON data from file '{path}' to DataFrame: {e}"
-<<<<<<< HEAD
-        )
-=======
         ) from e
->>>>>>> 510172f0
+
 
 
 # Database Configs ############################################################
@@ -124,16 +118,6 @@
     s3_use_ssl: bool = False
     s3_url_style: str = "path"
 
-
-<<<<<<< HEAD
-@dataclass
-class ParquetConfig:
-    path: str
-    columns: list[str] | None
-
-
-=======
->>>>>>> 510172f0
 class DataSource:
     """Base class for all data sources"""
 
@@ -434,10 +418,7 @@
         self.preswald_path = preswald_path
         self.secrets_path = secrets_path
         self.sources: dict[str, DataSource] = {}
-<<<<<<< HEAD
-=======
         self.sources_cache: dict[str, dict] = {}  # Cache of source configurations
->>>>>>> 510172f0
         self.duckdb_conn = duckdb.connect(":memory:")
 
     def connect(self):  # noqa: C901
@@ -573,8 +554,6 @@
             return source.to_df(table_name)
         return source.to_df()
 
-<<<<<<< HEAD
-=======
     def _has_source_changed(self, name: str, config: dict) -> bool:
         """Check if a source's configuration has changed"""
         if name not in self.sources_cache:
@@ -589,7 +568,6 @@
             logger.info(f"Dropping table {source._table_name}")
             self.duckdb_conn.execute(f"DROP TABLE IF EXISTS {source._table_name}")
 
->>>>>>> 510172f0
     def _load_sources(self) -> dict[str, Any]:
         """Load data sources from preswald config and secrets files."""
         try:
