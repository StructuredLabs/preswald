--- conflicted
+++ resolved
@@ -53,13 +53,6 @@
             PreswaldService,
         )  # deferred import to avoid cyclic dependency
 
-<<<<<<< HEAD
-=======
-        from .service import (
-            PreswaldService,  # deferred import to avoid cyclic dependency
-        )
-
->>>>>>> b332d4af
         self._service = PreswaldService.get_instance()
 
         logger.info(f"[ScriptRunner] Initialized with session_id: {session_id}")
@@ -156,7 +149,9 @@
             affected = self._service.get_affected_components(changed_atoms)
 
             if not changed_atoms and not affected:
-                logger.warning("[ScriptRunner] No atoms affected — falling back to full script rerun")
+                logger.warning(
+                    "[ScriptRunner] No atoms affected — falling back to full script rerun"
+                )
                 await self.run_script()
                 return
 
