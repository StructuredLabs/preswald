import asyncio
import builtins
import logging
import os
import sys
import threading
import time
import traceback
from collections.abc import Callable
from contextlib import contextmanager
from enum import Enum
from pathlib import Path
from typing import Any

from preswald.engine.transformers.reactive_runtime import transform_source
from preswald.utils import reactivity_explicitly_disabled


logger = logging.getLogger(__name__)


class ScriptState(Enum):
    """Manages the state of a running script."""

    INITIAL = "INITIAL"
    RUNNING = "RUNNING"
    STOPPED = "STOPPED"
    ERROR = "ERROR"


class ScriptRunner:
    def __init__(
        self,
        session_id: str,
        send_message_callback: Callable,
        initial_states: dict | None = None,
    ):
        """Initialize the ScriptRunner with enhanced state management.

        Args:
            session_id: Unique identifier for this session
            send_message_callback: Async callback to send messages to frontend
            initial_states: Initial widget states if any
        """
        self.session_id = session_id
        self._send_message_callback = send_message_callback
        self.script_path: str | None = None
        self.widget_states = initial_states or {}
        self._state = ScriptState.INITIAL
        self._last_run_time = 0
        self._run_count = 0
        self._lock = threading.Lock()
        self._script_globals = {}
        self._script_locals = {}

<<<<<<< HEAD
        from .service import (
            PreswaldService,
        )  # deferred import to avoid cyclic dependency

=======
        from .service import PreswaldService # deferred import to avoid cyclic dependency
>>>>>>> 95494866
        self._service = PreswaldService.get_instance()

        logger.info(f"[ScriptRunner] Initialized with session_id: {session_id}")
        if initial_states:
            logger.info(f"[ScriptRunner] Loaded initial states: {initial_states}")

    async def send_message(self, msg: dict):
        """Send a message to the frontend."""
        try:
            await self._send_message_callback(msg)
        except Exception as e:
            logger.error(f"[ScriptRunner] Error sending message: {e}")

    @property
    def is_running(self) -> bool:
        """Thread-safe check if script is running."""
        with self._lock:
            return self._state == ScriptState.RUNNING

    async def start(self, script_path: str):
        """Start running the script with enhanced validation.

        Args:
            script_path: Path to the script file to run
        """
        script_file = Path(script_path)
        if not script_file.exists():
            error_msg = f"Script file not found: {script_path}"
            logger.error(f"[ScriptRunner] {error_msg}")
            await self._send_error(error_msg)
            return

        logger.info(f"[ScriptRunner] Starting execution: {script_path}")
        with self._lock:
            self.script_path = script_path
            self._state = ScriptState.RUNNING
            self._run_count = 0

        if reactivity_explicitly_disabled():
           self._service.disable_reactivity()
        else:
            logger.info("[ScriptRunner] Reactivity is disabled by configuration")

        try:
            await self.run_script()
        except Exception as e:
            await self._send_error(f"Failed to start script: {e!s}")
            self._state = ScriptState.ERROR

    async def stop(self):
        """Stop the script and clean up resources."""
        try:
            logger.info(f"[ScriptRunner] Stopping script for session {self.session_id}")

            self._state = ScriptState.STOPPED
            logger.info(f"[ScriptRunner] Script stopped for session {self.session_id}")
        except Exception as e:
            logger.error(f"[ScriptRunner] Error stopping script: {e}")
            raise

    async def rerun(self, new_widget_states: dict[str, Any] | None = None):
        """
        Rerun the script in response to updated widget state.

        This uses DAG-based dependency tracking (from AST instrumentation in Phase 3)
        to determine which atoms are affected and should be recomputed.

        Fallback to full rerun is triggered if affected atoms cannot be determined.

        Args:
            new_widget_states (dict[str, Any] | None): Updated component states (by ID).
        """

        # Basic debouncing - skip if last run was too recent
        current_time = time.time()
        if current_time - self._last_run_time < 0.1:
            logger.info("[ScriptRunner] Skipping rerun due to debounce")
            return

        if not new_widget_states:
            logger.info("[ScriptRunner] No new states for rerun")
            return

        if not self._service.is_reactivity_enabled:
            logger.info("[ScriptRunner] Reactivity disabled — rerunning entire script with updated widget state")
            return await self.run_script()

        try:
            with self._lock:
                for component_id, value in new_widget_states.items():
                    old_value = self.widget_states.get(component_id)
                    self.widget_states[component_id] = value
                    if logger.isEnabledFor(logging.DEBUG):
                        logger.debug(f"[ScriptRunner] Updated state: {component_id=} -> {value=} (was {old_value=})")
                self._run_count += 1
                self._last_run_time = current_time

            # determine affected components and force recomputation
            changed_component_ids = set(new_widget_states.keys())
            workflow = self._service.get_workflow()

            changed_atoms = set()
            for cid in changed_component_ids:
                atom = workflow.get_component_producer(cid)
                if atom:
                    changed_atoms.add(atom)
                else:
                    logger.warning(f"[ScriptRunner] No producer found for component_id: {cid}")

            affected_atoms = workflow._get_affected_atoms(changed_atoms)

<<<<<<< HEAD
            if not changed_atoms and not affected:
                logger.warning(
                    "[ScriptRunner] No atoms affected — falling back to full script rerun"
                )
=======
            # Inject updated widget states into workflow context before executing
            for component_id, new_value in self.widget_states.items():
                producer_atom = workflow.get_component_producer(component_id)
                if producer_atom:
                    workflow.context.set_variable(producer_atom, new_value)

            if not changed_atoms and not affected_atoms:
                logger.warning("[ScriptRunner] No atoms affected — falling back to full script rerun")
                if logger.isEnabledFor(logging.DEBUG):
                    logger.debug(f"[ScriptRunner] changed_atoms = {changed_atoms}, component_ids = {changed_component_ids}")

                # Fallback: reset all DAG and component state before rerunning
                self._service.disable_reactivity()
                workflow.reset()
                self._service.clear_components()
                self._script_globals = {
                    "__file__": self.script_path,
                    "workflow": workflow,
                    "widget_states": self.widget_states,
                }

>>>>>>> 95494866
                await self.run_script()
                return

            if logger.isEnabledFor(logging.DEBUG):
                logger.debug(f"[ScriptRunner] Rerun using DAG reactivity with {len(affected_atoms)} affected atoms")
                logger.debug(f"[ScriptRunner] {changed_atoms=}, {affected_atoms=}")

            self._service.force_recompute(affected_atoms)
            results = workflow.execute(recompute_atoms=affected_atoms)

            # Ensure layout rendering happens for all atoms
            for atom_name, result in results.items():
                with self._service.active_atom(atom_name):
                    if result is not None:
                        value = result.value if hasattr(result, 'value') else None
                        if (
                            hasattr(value, "_preswald_component_type")  # identifies a component created by with_render_tracking
                            or (isinstance(value, dict) and "type" in value)  # fallback safety
                        ):
                            self._service.append_component(value)
                        else:
                            logger.info(f"[ScriptRunner] Skipping non-component value for {atom_name=}")
                            if logger.isEnabledFor(logging.DEBUG):
                                logger.debug(f"[ScriptRunner] {atom_name=} -> {result!r}")

            components = self._service.get_rendered_components()
            logger.info(f"[ScriptRunner] Rendered {len(components)} components (rerun)")

            if components:
                await self.send_message({"type": "components", "components": components})
                if logger.isEnabledFor(logging.DEBUG):
                    logger.debug(f"[ScriptRunner] Sent components to frontend {components=}")
                else:
                    logger.info(f"[ScriptRunner] Sent components to frontend")

            logger.info(f"[ScriptRunner] Rerun completed in {time.time() - current_time:.2f}s (total)")
            workflow.debug_print_dag()

        except Exception as e:
            error_msg = f"Error updating widget states: {e!s}"
            logger.error(f"[ScriptRunner] {error_msg}", exc_info=True)
            await self._send_error(error_msg)
            self._state = ScriptState.ERROR

    async def _send_error(self, message: str, include_traceback: bool = True):
        """Send error message to frontend.

        Args:
            message: Error message to send
            include_traceback: Whether to include stack trace
        """
        try:
            error_content = {
                "message": message,
                "stack_trace": traceback.format_exc() if include_traceback else None,
            }
            await self.send_message({"type": "error", "content": error_content})
        except Exception as e:
            logger.error(f"[ScriptRunner] Failed to send error message: {e}")

    @contextmanager
    def _redirect_stdout(self):
        """Capture and redirect stdout with improved buffering."""
        logger.debug("[ScriptRunner] Setting up stdout redirection")

        class PreswaldOutputStream:
            def __init__(self, callback):
                self.callback = callback
                self.buffer = ""
                self._lock = threading.Lock()

            def write(self, text):
                with self._lock:
                    self.buffer += text
                    if "\n" in self.buffer:
                        lines = self.buffer.split("\n")
                        for line in lines[:-1]:
                            if line.strip():
                                if logger.isEnabledFor(logging.DEBUG):
                                    logger.debug(f"[ScriptRunner] Captured output: {line}")
                                asyncio.create_task(  # noqa: RUF006
                                    self.callback(
                                        {"type": "output", "content": line + "\n"}
                                    )
                                )
                        self.buffer = lines[-1]

            def flush(self):
                with self._lock:
                    if self.buffer:
                        if self.buffer.strip():
                            if logger.isEnabledFor(logging.DEBUG):
                                logger.debug(
                                    f"[ScriptRunner] Flushing output: {self.buffer}"
                                )
                            asyncio.create_task(  # noqa: RUF006
                                self.callback(
                                    {"type": "output", "content": self.buffer}
                                )
                            )
                        self.buffer = ""

        old_stdout = sys.stdout
        output_stream = PreswaldOutputStream(self.send_message)
        sys.stdout = output_stream
        try:
            yield
        finally:
            output_stream.flush()
            sys.stdout = old_stdout
            logger.debug("[ScriptRunner] Restored stdout")

    def run_sync(self, script_path: str):
        """Run the script synchronously for CLI tools like export."""
        import asyncio

        self.script_path = script_path
        self._state = ScriptState.RUNNING
        self._run_count = 1

        # block on the async `run_script()` method
        asyncio.run(self.run_script())

    async def run_script(self):
        """
        Execute the user script with a clean workflow state, AST transformation,
        dependency tracking, and final component collection.

        This prepares the runtime environment, executes the script with reactivity enabled,
        and sends generated components back to the frontend. If transformation fails,
        it falls back to executing the raw script without reactivity.
        """
        if not self.is_running or not self.script_path:
            logger.warning("[ScriptRunner] Not running or no script path set")
            return

        # Ensure we run the script from a clear state
        workflow = self._service.get_workflow()
        workflow.reset()

        logger.info(f"[ScriptRunner] Starting script execution {self.script_path=} {self._run_count=}")

        try:
            # Reset state and connect services
            self._service.clear_components()
            self._service.connect_data_manager()

            # Prepare script execution environment
            self._script_globals = {"widget_states": self.widget_states}

            # Capture script output
            with self._redirect_stdout():
                with open(self.script_path, encoding="utf-8") as f:
<<<<<<< HEAD
                    # Save current cwd
                    current_working_dir = os.getcwd()
                    # Execute script with script directory set as cwd
                    script_dir = os.path.dirname(os.path.realpath(self.script_path))
                    os.chdir(script_dir)
                    code = compile(f.read(), self.script_path, "exec")
                    logger.debug("[ScriptRunner] Script compiled")
                    exec(code, self._script_globals, self._script_locals)
                    logger.debug("[ScriptRunner] Script executed")
                    # Change back to original working dir
                    os.chdir(current_working_dir)

                # Process rendered components
                components = self._service.get_rendered_components()
                logger.info(f"[ScriptRunner] Rendered {len(components)} components")

                rows = components.get("rows", [])
                for row in rows:
                    for component in row:
                        component_id = component.get("id")
                        if not component_id:
                            continue
                        with self._service.active_atom(component_id):
=======
                    raw_code = f.read()

                current_working_dir = os.getcwd()
                script_dir = os.path.dirname(os.path.realpath(self.script_path))
                os.chdir(script_dir)

                def compile_and_run(src_code, script_path, script_globals, execution_context):
                    code = compile(src_code, script_path, "exec")
                    logger.debug(f"[ScriptRunner] Script compiled {script_path=}")
                    exec(code, script_globals)
                    logger.debug(f"[ScriptRunner] Script executed {execution_context}")

                try:
                    if self._service.is_reactivity_enabled:
                        # Attempt reactive transformation
                        tree, _ = transform_source(raw_code, filename=self.script_path)
                        self._script_globals["workflow"] = workflow
                        compile_and_run(tree, self.script_path, self._script_globals, "(reactive)")
                        workflow.execute_relevant_atoms()
                    else:
                        compile_and_run(raw_code, self.script_path, self._script_globals, "(non-reactive)")
                        workflow.reset() # just to be safe

                except Exception as transform_error:
                    if logger.isEnabledFor(logging.WARNING):
                        logger.warning(
                            "[ScriptRunner] AST transform or reactive execution failed — falling back to full script rerun\n%s",
                            traceback.format_exc()
                        )

                    self._service.disable_reactivity()
                    workflow.reset()
                    self._service.clear_components()
                    self._script_globals = {
                        "__file__": self.script_path,
                        "workflow": workflow,
                        "widget_states": self.widget_states,
                    }

                    compile_and_run(raw_code, self.script_path, self._script_globals, "(fallback, non-reactive)")

                os.chdir(current_working_dir)

            # Collect and process rendered components
            components = self._service.get_rendered_components()
            rows = components.get("rows", [])
            row_count = len(rows)
            logger.debug(f"[ScriptRunner] Rendered components {row_count=}")

            for row in rows:
                for component in row:
                    component_id = component.get("id")
                    if not component_id:
                        continue
                    producer_atom = workflow.get_component_producer(component_id)
                    if producer_atom:
                        with self._service.active_atom(producer_atom):
>>>>>>> 95494866
                            _ = self._service.get_component_state(component_id)
                    else:
                        logger.warning(f"[ScriptRunner] No producer atom found {component_id=}")
                        continue

            if components:
                await self.send_message({"type": "components", "components": components})
                if logger.isEnabledFor(logging.DEBUG):
                    logger.debug(f"[ScriptRunner] Components sent to frontend {components=}")
            workflow.debug_print_dag()

        except Exception as e:
            error_msg = f"Error executing script: {e!s}"
            logger.error(f"[ScriptRunner] {error_msg}", exc_info=True)
            await self._send_error(error_msg)
            self._state = ScriptState.ERROR<|MERGE_RESOLUTION|>--- conflicted
+++ resolved
@@ -53,14 +53,7 @@
         self._script_globals = {}
         self._script_locals = {}
 
-<<<<<<< HEAD
-        from .service import (
-            PreswaldService,
-        )  # deferred import to avoid cyclic dependency
-
-=======
         from .service import PreswaldService # deferred import to avoid cyclic dependency
->>>>>>> 95494866
         self._service = PreswaldService.get_instance()
 
         logger.info(f"[ScriptRunner] Initialized with session_id: {session_id}")
@@ -172,12 +165,6 @@
 
             affected_atoms = workflow._get_affected_atoms(changed_atoms)
 
-<<<<<<< HEAD
-            if not changed_atoms and not affected:
-                logger.warning(
-                    "[ScriptRunner] No atoms affected — falling back to full script rerun"
-                )
-=======
             # Inject updated widget states into workflow context before executing
             for component_id, new_value in self.widget_states.items():
                 producer_atom = workflow.get_component_producer(component_id)
@@ -199,7 +186,6 @@
                     "widget_states": self.widget_states,
                 }
 
->>>>>>> 95494866
                 await self.run_script()
                 return
 
@@ -353,41 +339,16 @@
             # Capture script output
             with self._redirect_stdout():
                 with open(self.script_path, encoding="utf-8") as f:
-<<<<<<< HEAD
-                    # Save current cwd
-                    current_working_dir = os.getcwd()
-                    # Execute script with script directory set as cwd
-                    script_dir = os.path.dirname(os.path.realpath(self.script_path))
-                    os.chdir(script_dir)
-                    code = compile(f.read(), self.script_path, "exec")
-                    logger.debug("[ScriptRunner] Script compiled")
-                    exec(code, self._script_globals, self._script_locals)
-                    logger.debug("[ScriptRunner] Script executed")
-                    # Change back to original working dir
-                    os.chdir(current_working_dir)
-
-                # Process rendered components
-                components = self._service.get_rendered_components()
-                logger.info(f"[ScriptRunner] Rendered {len(components)} components")
-
-                rows = components.get("rows", [])
-                for row in rows:
-                    for component in row:
-                        component_id = component.get("id")
-                        if not component_id:
-                            continue
-                        with self._service.active_atom(component_id):
-=======
                     raw_code = f.read()
 
                 current_working_dir = os.getcwd()
                 script_dir = os.path.dirname(os.path.realpath(self.script_path))
                 os.chdir(script_dir)
 
-                def compile_and_run(src_code, script_path, script_globals, execution_context):
+                def compile_and_run(src_code, script_path, script_globals, script_locals, execution_context):
                     code = compile(src_code, script_path, "exec")
                     logger.debug(f"[ScriptRunner] Script compiled {script_path=}")
-                    exec(code, script_globals)
+                    exec(code, script_globals, script_locals)
                     logger.debug(f"[ScriptRunner] Script executed {execution_context}")
 
                 try:
@@ -395,10 +356,10 @@
                         # Attempt reactive transformation
                         tree, _ = transform_source(raw_code, filename=self.script_path)
                         self._script_globals["workflow"] = workflow
-                        compile_and_run(tree, self.script_path, self._script_globals, "(reactive)")
+                        compile_and_run(tree, self.script_path, self._script_globals, self._script_locals, "(reactive)")
                         workflow.execute_relevant_atoms()
                     else:
-                        compile_and_run(raw_code, self.script_path, self._script_globals, "(non-reactive)")
+                        compile_and_run(raw_code, self.script_path, self._script_globals, self._script_locals, "(non-reactive)")
                         workflow.reset() # just to be safe
 
                 except Exception as transform_error:
@@ -417,7 +378,7 @@
                         "widget_states": self.widget_states,
                     }
 
-                    compile_and_run(raw_code, self.script_path, self._script_globals, "(fallback, non-reactive)")
+                    compile_and_run(raw_code, self.script_path, self._script_globals, self._script_locals, "(fallback, non-reactive)")
 
                 os.chdir(current_working_dir)
 
@@ -435,7 +396,6 @@
                     producer_atom = workflow.get_component_producer(component_id)
                     if producer_atom:
                         with self._service.active_atom(producer_atom):
->>>>>>> 95494866
                             _ = self._service.get_component_state(component_id)
                     else:
                         logger.warning(f"[ScriptRunner] No producer atom found {component_id=}")
