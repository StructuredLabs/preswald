import asyncio
import logging
import os
import sys
import threading
import time
import traceback
from collections.abc import Callable
from contextlib import contextmanager
from enum import Enum
from pathlib import Path
from typing import Any


logger = logging.getLogger(__name__)


class ScriptState(Enum):
    """Manages the state of a running script."""

    INITIAL = "INITIAL"
    RUNNING = "RUNNING"
    STOPPED = "STOPPED"
    ERROR = "ERROR"


class ScriptRunner:
    def __init__(
        self,
        session_id: str,
        send_message_callback: Callable,
        initial_states: dict | None = None,
    ):
        """Initialize the ScriptRunner with enhanced state management.

        Args:
            session_id: Unique identifier for this session
            send_message_callback: Async callback to send messages to frontend
            initial_states: Initial widget states if any
        """
        self.session_id = session_id
        self._send_message_callback = send_message_callback
        self.script_path: str | None = None
        self.widget_states = initial_states or {}
        self._state = ScriptState.INITIAL
        self._last_run_time = 0
        self._run_count = 0
        self._lock = threading.Lock()
        self._script_globals = {}

        from .service import (
            PreswaldService,  # deferred import to avoid cyclic dependency
        )
        self._service = PreswaldService.get_instance()

        logger.info(f"[ScriptRunner] Initialized with session_id: {session_id}")
        if initial_states:
            logger.debug(f"[ScriptRunner] Loaded initial states: {initial_states}")

    async def send_message(self, msg: dict):
        """Send a message to the frontend."""
        try:
            await self._send_message_callback(msg)
        except Exception as e:
            logger.error(f"[ScriptRunner] Error sending message: {e}")

    @property
    def is_running(self) -> bool:
        """Thread-safe check if script is running."""
        with self._lock:
            return self._state == ScriptState.RUNNING

    async def start(self, script_path: str):
        """Start running the script with enhanced validation.

        Args:
            script_path: Path to the script file to run
        """
        script_file = Path(script_path)
        if not script_file.exists():
            error_msg = f"Script file not found: {script_path}"
            logger.error(f"[ScriptRunner] {error_msg}")
            await self._send_error(error_msg)
            return

        logger.info(f"[ScriptRunner] Starting execution: {script_path}")
        with self._lock:
            self.script_path = script_path
            self._state = ScriptState.RUNNING
            self._run_count = 0

        try:
            await self.run_script()
        except Exception as e:
            await self._send_error(f"Failed to start script: {e!s}")
            self._state = ScriptState.ERROR

    async def stop(self):
        """Stop the script and clean up resources."""
        try:
            logger.info(f"[ScriptRunner] Stopping script for session {self.session_id}")

            self._state = ScriptState.STOPPED
            logger.info(f"[ScriptRunner] Script stopped for session {self.session_id}")
        except Exception as e:
            logger.error(f"[ScriptRunner] Error stopping script: {e}")
            raise

    async def rerun(self, new_widget_states: dict[str, Any] | None = None):
        """Rerun the script with new widget values and debouncing.

        Args:
            new_widget_states: Dictionary of widget ID to new value
        """
        if not new_widget_states:
            logger.debug("[ScriptRunner] No new states for rerun")
            return

        # Basic debouncing - skip if last run was too recent
        current_time = time.time()
        if current_time - self._last_run_time < 0.1:  # 100ms debounce
            logger.debug("[ScriptRunner] Skipping rerun due to debounce")
            return

        logger.info(f"[ScriptRunner] Rerunning with new states: {new_widget_states}")

        try:
            # Update states atomically
            with self._lock:
                for component_id, value in new_widget_states.items():
                    old_value = self.widget_states.get(component_id)
                    self.widget_states[component_id] = value
                    logger.debug(f"[ScriptRunner] Updated state: {component_id} = {value} (was {old_value})")
                self._run_count += 1
                self._last_run_time = current_time

            # determine affected components and force recomputation
            changed_component_ids = set(new_widget_states.keys())
            changed_atoms = {
                self._service.get_workflow().get_component_producer(cid)
                for cid in changed_component_ids
                if self._service.get_workflow().get_component_producer(cid)
            }

            affected = self._service.get_affected_components(changed_atoms)
            self._service.force_recompute(affected)

            # Execute workflow with selective recompute
            workflow = self._service.get_workflow()
            results = workflow.execute(recompute_atoms=affected)

            # Ensure layout rendering happens for all atoms
            for atom_name, result in results.items():
                with self._service.active_atom(atom_name):
                    if result is not None:
                        value = result.value if hasattr(result, 'value') else None
                        if value is not None:
                            self._service.append_component({"id": atom_name, "value": value})

            components = self._service.get_rendered_components()
            logger.info(f"[ScriptRunner] Rendered {len(components)} components (rerun)")

            if components:
                await self.send_message({"type": "components", "components": components})
                logger.info("[ScriptRunner] Sent components to frontend")

        except Exception as e:
            error_msg = f"Error updating widget states: {e!s}"
            logger.error(f"[ScriptRunner] {error_msg}", exc_info=True)
            await self._send_error(error_msg)
            self._state = ScriptState.ERROR

    async def _send_error(self, message: str, include_traceback: bool = True):
        """Send error message to frontend.

        Args:
            message: Error message to send
            include_traceback: Whether to include stack trace
        """
        try:
            error_content = {
                "message": message,
                "stack_trace": traceback.format_exc() if include_traceback else None,
            }
            await self.send_message({"type": "error", "content": error_content})
        except Exception as e:
            logger.error(f"[ScriptRunner] Failed to send error message: {e}")

    @contextmanager
    def _redirect_stdout(self):
        """Capture and redirect stdout with improved buffering."""
        logger.debug("[ScriptRunner] Setting up stdout redirection")

        class PreswaldOutputStream:
            def __init__(self, callback):
                self.callback = callback
                self.buffer = ""
                self._lock = threading.Lock()

            def write(self, text):
                with self._lock:
                    self.buffer += text
                    if "\n" in self.buffer:
                        lines = self.buffer.split("\n")
                        for line in lines[:-1]:
                            if line.strip():
                                logger.debug(f"[ScriptRunner] Captured output: {line}")
                                asyncio.create_task(  # noqa: RUF006
                                    self.callback(
                                        {"type": "output", "content": line + "\n"}
                                    )
                                )
                        self.buffer = lines[-1]

            def flush(self):
                with self._lock:
                    if self.buffer:
                        if self.buffer.strip():
                            logger.debug(
                                f"[ScriptRunner] Flushing output: {self.buffer}"
                            )
                            asyncio.create_task(  # noqa: RUF006
                                self.callback(
                                    {"type": "output", "content": self.buffer}
                                )
                            )
                        self.buffer = ""

        old_stdout = sys.stdout
        output_stream = PreswaldOutputStream(self.send_message)
        sys.stdout = output_stream
        try:
            yield
        finally:
            output_stream.flush()
            sys.stdout = old_stdout
            logger.debug("[ScriptRunner] Restored stdout")

    async def run_script(self):
        """Execute the script with enhanced error handling and state management."""
        if not self.is_running or not self.script_path:
            logger.warning("[ScriptRunner] Not running or no script path set")
            return

        logger.info(
            f"[ScriptRunner] Running script: {self.script_path} (run #{self._run_count})"
        )

        try:
            # Clear previous components before execution
<<<<<<< HEAD
            self._service._layout_manager.clear_layout()
=======
            self._service.clear_components()
>>>>>>> ce3b072d
            self._service.connect_data_manager()

            # Set up script environment
            self._script_globals = {"widget_states": self.widget_states}

            # Capture script output
            with self._redirect_stdout():
                # Execute script
                with open(self.script_path, encoding="utf-8") as f:
                    # Save current cwd
                    current_working_dir = os.getcwd()
                    # Execute script with script directory set as cwd
                    script_dir = os.path.dirname(os.path.realpath(self.script_path))
                    os.chdir(script_dir)
                    code = compile(f.read(), self.script_path, "exec")
                    logger.debug("[ScriptRunner] Script compiled")
                    exec(code, self._script_globals)
                    logger.debug("[ScriptRunner] Script executed")
                    # Change back to original working dir
                    os.chdir(current_working_dir)

                # Process rendered components
                components = self._service.get_rendered_components()
                logger.info(f"[ScriptRunner] Rendered {len(components)} components")

                rows = components.get("rows", [])
                for row in rows:
                    for component in row:
                        component_id = component.get("id")
                        if not component_id:
                            continue
                        with self._service.active_atom(component_id):
                            _ = self._service.get_component_state(component_id)

                if components:
                    # Send to frontend
                    await self.send_message({"type": "components", "components": components})
                    logger.debug("[ScriptRunner] Sent components to frontend")

        except Exception as e:
            error_msg = f"Error executing script: {e!s}"
            logger.error(f"[ScriptRunner] {error_msg}", exc_info=True)
            await self._send_error(error_msg)
            self._state = ScriptState.ERROR<|MERGE_RESOLUTION|>--- conflicted
+++ resolved
@@ -248,11 +248,7 @@
 
         try:
             # Clear previous components before execution
-<<<<<<< HEAD
-            self._service._layout_manager.clear_layout()
-=======
             self._service.clear_components()
->>>>>>> ce3b072d
             self._service.connect_data_manager()
 
             # Set up script environment
