import asyncio
import logging
from typing import Any

from fastapi import WebSocket, WebSocketDisconnect

from preswald.engine.base_service import BasePreswaldService

from .runner import ScriptRunner


logger = logging.getLogger(__name__)


class ServerPreswaldService(BasePreswaldService):
    """
    Main service class that orchestrates the application components.
    Acts as a facade to provide a simplified interface to the complex subsystem.
    """

    _instance = None
    _not_initialized_msg = (
        "ServerPreswaldService not initialized. Did you call start_server()?"
    )

    def __init__(self):
        super().__init__()

        self.mode = "default"
        self.notebook_sessions = {}

        # TODO: deprecated
        # Connection management
        self._connections: dict[str, Any] = {}

        # Branding management
        self.branding_manager = None  # set during server creation

        # Initialize session tracking
<<<<<<< HEAD
        self.websocket_connections: Dict[str, WebSocket] = {}
        self.script_runners: Dict[str, ScriptRunner] = {}

        # Initialize service state
        self._script_path: Optional[str] = None
        self._is_shutting_down: bool = False

        # holds notebook cell definitions
        self.persistent_notebook_state = []

    @property
    def script_path(self) -> Optional[str]:
        return self._script_path
=======
        self.websocket_connections: dict[str, WebSocket] = {}
>>>>>>> 665cdf6f

    @script_path.setter
    def script_path(self, path: str):
        """Set script path and initialize necessary components"""
        if not os.path.exists(path):
            raise FileNotFoundError(f"Script not found: {path}")

        self._script_path = path
        self._initialize_data_manager(path)

    async def register_client(self, client_id: str, websocket: WebSocket):
        """Register a new client connection and create its script runner or notebook session."""
        try:
            logger.info(f"[WebSocket] New connection request from client: {client_id}")
            await websocket.accept()
            logger.info(f"[WebSocket] Connection accepted for client: {client_id}")

            self.websocket_connections[client_id] = websocket

            # Check if running in notebook mode.
            if getattr(self, "mode", "default") == "notebook":
                from preswald.engine.notebook import NotebookSession

                # Ensure notebook_sessions attribute exists.
                if not hasattr(self, "notebook_sessions"):
                    self.notebook_sessions = {}
                notebook_session = NotebookSession(self._script_path, client_id)
                # Use the persistent state
                notebook_session.cells = self.persistent_notebook_state
                self.notebook_sessions[client_id] = notebook_session
                # Optionally, send initial notebook state.
                await self._send_message(
                    client_id,
                    {"type": "notebook_state", "cells": notebook_session.cells},
                )
                await self._send_initial_states(websocket)
                return notebook_session

            # Default behavior: create a ScriptRunner.
            runner = ScriptRunner(
                session_id=client_id,
                send_message_callback=self._create_send_callback(websocket),
                initial_states=self._component_states,
            )
            self.script_runners[client_id] = runner

            # Send initial states.
            await self._send_initial_states(websocket)

            # Start script if the script path is set.
            if self._script_path:
                await runner.start(self._script_path)
            return runner

        except WebSocketDisconnect:
            logger.error(f"[WebSocket] Client disconnected: {client_id}")
        except Exception as e:
            logger.error(f"Error registering client {client_id}: {e}")
            raise

    async def unregister_client(self, client_id: str):
        """Clean up resources for a disconnected client"""
        try:
            # Clean up websocket
            if websocket := self.websocket_connections.pop(client_id, None):
                try:
                    # Check if websocket is not already closed
                    if not websocket.client_state.DISCONNECTED:
                        await websocket.close(code=1000, reason="Server shutting down")
                except Exception as e:
                    # Log but don't raise if websocket is already closed
                    logger.debug(
                        f"Websocket already closed for client {client_id}: {e}"
                    )

            self._layout_manager.clear_layout()

            # Clean up script runner
            if runner := self.script_runners.pop(client_id, None):
                await runner.stop()

            asyncio.create_task(self._broadcast_connections())  # noqa: RUF006
        except Exception as e:
            logger.error(f"Error unregistering client {client_id}: {e}")

    async def handle_client_message(self, client_id: str, message: Dict[str, Any]):
        """Process incoming messages from clients"""
        start_time = time.time()
        try:
            msg_type = message.get("type")

            if msg_type == "component_update":
                await self._handle_component_update(client_id, message)
            elif msg_type == "run_cell":
                cell_id = message.get("cell_id")
                code = message.get("code")
                if (
                    hasattr(self, "notebook_sessions")
                    and client_id in self.notebook_sessions
                ):
                    notebook_session = self.notebook_sessions.get(client_id)
                    result = await notebook_session.run_cell(cell_id, code)
                    await self._send_message(
                        client_id, {"type": "cell_result", **result}
                    )
                else:
                    logger.error(f"No NotebookSession found for client {client_id}")
            elif message.get("type") == "update_notebook":
                cells = message.get("cells")
                if cells is not None:
                    self.persistent_notebook_state = cells
            else:
                logger.warning(f"Unknown message type: {msg_type}")
        except Exception as e:
            logger.error(f"Error handling message from {client_id}: {e}")
            await self._send_error(client_id, str(e))
        finally:
            logger.info(
                f"[WebSocket] Total message handling took {time.time() - start_time:.3f}s"
            )

    async def _send_message(self, client_id: str, message: dict):
        if client_id in self.websocket_connections:
            try:
                await self.websocket_connections[client_id].send_json(message)
                logger.info(f"Sent message to {client_id}: {message}")
            except Exception as e:
                logger.error(f"Error sending message to {client_id}: {e}")
        else:
            logger.error(f"Cannot send message, no WebSocket for client {client_id}")

    async def shutdown(self):
        """Gracefully shut down the service"""
        self._is_shutting_down = True
        logger.info("Received shutdown signal, cleaning up...")

        # Clean up all client connections
        for client_id in list(self.websocket_connections.keys()):
            await self.unregister_client(client_id)

    def append_component(self, component):
        """Add a component to the layout manager"""
        try:
            if isinstance(component, dict):
                # Clean any NaN values in the component
                clean_start = time.time()
                cleaned_component = clean_nan_values(component)
                logger.debug(
                    f"[RENDER] NaN cleanup took {time.time() - clean_start:.3f}s"
                )

                # Ensure component has current state
                if "id" in cleaned_component:
                    component_id = cleaned_component["id"]
                    if component_id not in self._layout_manager.seen_ids:
                        # Update component with current state if it exists
                        if "value" in cleaned_component:
                            current_state = self.get_component_state(component_id)
                            if current_state is not None:
                                cleaned_component["value"] = clean_nan_values(
                                    current_state
                                )
                                logger.debug(
                                    f"Updated component {component_id} with state: {current_state}"
                                )
                        self._layout_manager.add_component(cleaned_component)
                        logger.debug(f"Added component with state: {cleaned_component}")
                else:
                    # Components without IDs are added as-is
                    self._layout_manager.add_component(cleaned_component)
                    logger.debug(f"Added component without ID: {cleaned_component}")
            else:
                # Convert HTML string to component data
                component = {
                    "type": "html",
                    "content": str(component),
                    "size": 1.0,  # HTML components take full width
                }
                self._layout_manager.add_component(component)
                logger.debug(f"Added HTML component: {component}")
        except Exception as e:
            logger.error(f"Error adding component: {e}", exc_info=True)

    def get_rendered_components(self):
        rows = self._layout_manager.get_layout()
        return {"rows": rows}

    def get_component_state(self, component_id: str, default: Any = None) -> Any:
        """Get the current state of a component"""
        with self._lock:
            value = self._component_states.get(component_id, default)
            logger.debug(f"[STATE] Getting state for {component_id}: {value}")
            return value

    def _update_component_states(self, states: Dict[str, Any]):
        """Update the state of a component and trigger callbacks"""
        with self._lock:
            logger.debug("[STATE] Updating states")
            for component_id, new_value in states.items():
                old_value = self._component_states.get(component_id)

                # Clean NaN values before comparison and storage
                cleaned_new_value = clean_nan_values(new_value)
                cleaned_old_value = clean_nan_values(old_value)

                if cleaned_old_value != cleaned_new_value:
                    self._component_states[component_id] = cleaned_new_value

                    # Log state change
                    logger.debug(f"[STATE] State changed for {component_id}:")
                    logger.debug(f"  - Old value: {cleaned_old_value}")
                    logger.debug(f"  - New value: {cleaned_new_value}")

    def _create_send_callback(self, websocket: WebSocket) -> Callable:
        """Create a message sending callback for a specific websocket"""

        async def send_message(msg: Dict[str, Any]):
            if not self._is_shutting_down:
                try:
                    await websocket.send_json(msg)
                except Exception as e:
                    logger.error(f"Error sending message: {e}")

        return send_message

    async def _send_initial_states(self, websocket: WebSocket):
        """Send initial component states to a new client"""
        try:
            with self._lock:
                initial_states = dict(self._component_states)
            await websocket.send_json(
                {"type": "initial_state", "states": initial_states}
            )
        except Exception as e:
            logger.error(f"Error sending initial states: {e}")

    async def _handle_component_update(self, client_id: str, message: Dict[str, Any]):
        """Handle component state update messages"""
        states = message.get("states", {})
        if not states:
            await self._send_error(client_id, "Component update missing states")
            raise ValueError("Component update missing states")

        # Update component states
        self._update_component_states(states)
        self._layout_manager.clear_layout()

        # Update states and trigger script rerun
        runner = self.script_runners.get(client_id)
        if runner:
            await runner.rerun(states)

        # Broadcast updates to other clients
        await self._broadcast_state_updates(states, exclude_client=client_id)

    async def _broadcast_state_updates(
        self, states: Dict[str, Any], exclude_client: Optional[str] = None
    ):
        """Broadcast state updates to all clients except the sender"""

        for component_id, value in states.items():
            if isinstance(value, dict) and "data" in value and "layout" in value:
                value = optimize_plotly_data(value)

            # Compress the data
            compressed_value = compress_data(value)

            message = {
                "type": "state_update",
                "component_id": component_id,
                "value": compressed_value,
                "compressed": True,
            }

            for client_id, websocket in self.websocket_connections.items():
                if client_id != exclude_client:
                    try:
                        await websocket.send_bytes(compress_data(message))
                    except Exception as e:
                        logger.error(f"Error broadcasting to {client_id}: {e}")

    async def _broadcast_connections(self):
        """Broadcast current connections to all clients"""
        try:
            connection_list = []
            # Use websocket_connections instead of deprecated connection_manager
            for client_id, websocket in self.websocket_connections.items():  # noqa: B007
                connection_info = {
                    "name": client_id,
                    "type": "WebSocket",
                    "details": f"Active WebSocket connection for client {client_id}",
                }
                connection_list.append(connection_info)

            # Broadcast to all connected clients
            for websocket in self.websocket_connections.values():
                try:
                    await websocket.send_json(
                        {"type": "connections_update", "connections": connection_list}
                    )
                except Exception as e:
                    logger.error(f"Error sending connection update to client: {e}")

        except Exception as e:
            logger.error(f"Error broadcasting connections: {e}")
            # Don't raise the exception to prevent disrupting the main flow<|MERGE_RESOLUTION|>--- conflicted
+++ resolved
@@ -37,8 +37,7 @@
         self.branding_manager = None  # set during server creation
 
         # Initialize session tracking
-<<<<<<< HEAD
-        self.websocket_connections: Dict[str, WebSocket] = {}
+        self.websocket_connections: dict[str, WebSocket] = {}
         self.script_runners: Dict[str, ScriptRunner] = {}
 
         # Initialize service state
@@ -51,9 +50,6 @@
     @property
     def script_path(self) -> Optional[str]:
         return self._script_path
-=======
-        self.websocket_connections: dict[str, WebSocket] = {}
->>>>>>> 665cdf6f
 
     @script_path.setter
     def script_path(self, path: str):
