{
  "devDependencies": {
    "@trivago/prettier-plugin-sort-imports": "^5.2.2"
  },
  "dependencies": {
    "@ag-grid-community/client-side-row-model": "^32.3.4",
    "@ag-grid-community/core": "^32.3.4",
    "@ag-grid-enterprise/all-modules": "^27.3.0",
    "@monaco-editor/react": "^4.7.0",
    "ag-grid-react": "^32.3.4",
    "highlight.js": "^11.11.1",
<<<<<<< HEAD
    "plotly.js-dist": "^3.0.1"
=======
    "katex": "^0.16.21",
    "rehype-katex": "^7.0.1",
    "remark-math": "^6.0.0"
>>>>>>> b3c4c930
  }
}<|MERGE_RESOLUTION|>--- conflicted
+++ resolved
@@ -9,12 +9,9 @@
     "@monaco-editor/react": "^4.7.0",
     "ag-grid-react": "^32.3.4",
     "highlight.js": "^11.11.1",
-<<<<<<< HEAD
-    "plotly.js-dist": "^3.0.1"
-=======
+    "plotly.js-dist": "^3.0.1",
     "katex": "^0.16.21",
     "rehype-katex": "^7.0.1",
     "remark-math": "^6.0.0"
->>>>>>> b3c4c930
   }
 }