import plotly.express as px

<<<<<<< HEAD
from preswald import connect, get_df, plotly, table, text
=======
from preswald import get_df, plotly, table, text
>>>>>>> 510172f0


text("# Welcome to Preswald!")
text("This is your first app. 🎉")

# Load the JSON source defined as "user_events" in preswald.toml
<<<<<<< HEAD
connect()  # This loads all data sources, including our nested JSON source.
=======
>>>>>>> 510172f0
df = get_df("user_events")

# Create a scatter plot using the flattened data.
# Assuming the JSON file has been flattened to include "user" and "details.clicks"
fig = px.scatter(
    df,
    x="user",
    y="details.clicks",
    text="user",
    title="User Events: Clicks per User",
    labels={"user": "User", "details.clicks": "Clicks"},
)

# Add labels for each point
<<<<<<< HEAD
fig.update_traces(textposition="top center", marker=dict(size=12, color="lightblue"))
=======
fig.update_traces(textposition="top center", marker={"size": 12, "color": "lightblue"})
>>>>>>> 510172f0

# Style the plot
fig.update_layout(template="plotly_white")

# Display the plot
plotly(fig)

# Display the DataFrame as a table
table(df)<|MERGE_RESOLUTION|>--- conflicted
+++ resolved
@@ -1,20 +1,14 @@
 import plotly.express as px
 
-<<<<<<< HEAD
 from preswald import connect, get_df, plotly, table, text
-=======
-from preswald import get_df, plotly, table, text
->>>>>>> 510172f0
 
 
 text("# Welcome to Preswald!")
 text("This is your first app. 🎉")
 
 # Load the JSON source defined as "user_events" in preswald.toml
-<<<<<<< HEAD
 connect()  # This loads all data sources, including our nested JSON source.
-=======
->>>>>>> 510172f0
+
 df = get_df("user_events")
 
 # Create a scatter plot using the flattened data.
@@ -29,11 +23,8 @@
 )
 
 # Add labels for each point
-<<<<<<< HEAD
-fig.update_traces(textposition="top center", marker=dict(size=12, color="lightblue"))
-=======
 fig.update_traces(textposition="top center", marker={"size": 12, "color": "lightblue"})
->>>>>>> 510172f0
+
 
 # Style the plot
 fig.update_layout(template="plotly_white")
