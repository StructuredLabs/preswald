<<<<<<< HEAD
import io

import fastplotlib as fpl
import imageio.v3 as iio
import matplotlib.pyplot as plt
import numpy as np
=======
# import fastplotlib as fpl
# import imageio.v3 as iio
# import numpy as np
>>>>>>> c58d0467
import plotly.express as px

from preswald import (
    chat,
    connect,
<<<<<<< HEAD
    download_button,
    fastplotlib,
=======
    # fastplotlib,
>>>>>>> c58d0467
    get_df,
    plotly,
    sidebar,
    table,
    text,
)


<<<<<<< HEAD
service = service = PreswaldService.get_instance()
=======
sidebar()

# from preswald.engine.service import PreswaldService


# service = service = PreswaldService.get_instance()
>>>>>>> c58d0467

# Report Title
text(
    "# Iris Data Viz with Preswald \n This report provides a visual analysis of the famous Iris dataset. Each plot explores different characteristics of the iris flowers across three species: Setosa, Versicolor, and Virginica."
)

# Load the CSV
connect()  # Load in all sources, which by default is the iris_csv
df = get_df("iris_csv")

# 1. Scatter plot - Sepal Length vs Sepal Width
text(
    "## Sepal Length vs Sepal Width \n This scatter plot shows the relationship between sepal length and sepal width for different iris species. We can see that Setosa is well-separated from the other two species, while Versicolor and Virginica show some overlap."
)
fig1 = px.scatter(
    df,
    x="sepal.length",
    y="sepal.width",
    color="variety",
    title="Sepal Length vs Sepal Width",
    labels={"sepal.length": "Sepal Length", "sepal.width": "Sepal Width"},
)
fig1.update_layout(template="plotly_white")
plotly(fig1)

# 2. Histogram of Sepal Length
text(
    "## Distribution of Sepal Length \n This histogram displays the distribution of sepal lengths across the three iris species. Setosa tends to have shorter sepals, while Virginica generally has longer sepals."
)
fig3 = px.histogram(
    df, x="sepal.length", color="variety", title="Distribution of Sepal Length"
)
fig3.update_layout(template="plotly_white")
plotly(fig3)

# 3. Box plot of Sepal Width by Species
text(
    "## Sepal Width Distribution by Species \n This box plot shows the spread of sepal widths for each iris species. Setosa generally has wider sepals, while Versicolor and Virginica have a more similar range of values."
)
fig5 = px.box(
    df,
    x="variety",
    y="sepal.width",
    color="variety",
    title="Sepal Width Distribution by Species",
)
fig5.update_layout(template="plotly_white")
plotly(fig5)


# 4. Violin plot of Sepal Length by Species
text(
    "## Sepal Length Distribution by Species \n The violin plot provides a better understanding of the distribution of sepal lengths within each species. We can see the density of values and how they vary across species."
)
fig7 = px.violin(
    df,
    x="variety",
    y="sepal.length",
    color="variety",
    title="Sepal Length Distribution by Species",
)
fig7.update_layout(template="plotly_white")
plotly(fig7)

# 5. Density contour plot - Sepal Length vs Petal Length
text(
    "## Density Contour: Sepal Length vs Petal Length \n This density contour plot illustrates the relationship between sepal length and petal length. It highlights where the highest concentrations of data points occur for each species."
)
fig10 = px.density_contour(
    df,
    x="sepal.length",
    y="petal.length",
    color="variety",
    title="Density Contour of Sepal Length vs Petal Length",
)
fig10.update_layout(template="plotly_white")
plotly(fig10)

# # 6. Fastplotlib Examples
#
# # Retrieve client_id from component state
# client_id = service.get_component_state("client_id")
#
# sidebar(defaultopen=True)
# text("# Fastplotlib Examples")
#
# # 6.1. Simple Image Plot
# text("## Simple Image Plot")
# fig = fpl.Figure(size=(700, 560), canvas="offscreen")
# fig._client_id = client_id
# fig._label = "Simple Image Plot"
# data = iio.imread("images/logo.png")
# fig[0, 0].add_image(data)
# fastplotlib(fig)
#
# # 6.2. Line Plot
# text("## Line Plot")
# x = np.linspace(-1, 10, 100)
# y = np.sin(x)
# sine = np.column_stack([x, y])
# fig = fpl.Figure(size=(700, 560), canvas="offscreen")
# fig._client_id = client_id
# fig._label = "Line Plot"
# fig[0, 0].add_line(data=sine, colors="w")
# fastplotlib(fig)
#
# # 6.3. Line Plot with Color Maps
# text("## Line Plot ColorMap")
# fig = fpl.Figure(size=(700, 560), canvas="offscreen")
# fig._client_id = client_id
# fig._label = "Line Plot Color Map"
# xs = np.linspace(-10, 10, 100)
# ys = np.sin(xs)
# sine = np.dstack([xs, ys])[0]
# ys = np.cos(xs) - 5
# cosine = np.dstack([xs, ys])[0]
#
# sine_graphic = fig[0, 0].add_line(
#     data=sine, thickness=10, cmap="plasma", cmap_transform=sine[:, 1]
# )
# labels = [0] * 25 + [5] * 10 + [1] * 35 + [2] * 30
# cosine_graphic = fig[0, 0].add_line(
#     data=cosine, thickness=10, cmap="tab10", cmap_transform=labels
# )
# fastplotlib(fig)
#
# # 6.4. Scatter Plot from Iris dataset
# text("## Scatter Plot")
# x = df["sepal.length"].tolist()
# y = df["petal.width"].tolist()
# variety = df["variety"].tolist()
# data = np.column_stack((x, y))
# color_map = {"Setosa": "yellow", "Versicolor": "cyan", "Virginica": "magenta"}
# colors = [color_map[v] for v in variety]
#
# fig = fpl.Figure(size=(700, 560), canvas="offscreen")
# fig._client_id = client_id
# fig._label = "Scatter Plot"
# fig[0, 0].add_scatter(data=data, sizes=4, colors=colors)
# fastplotlib(fig)

# 7. Download Examples

# 7.1 Download CSV
download_button(
    label="Download CSV",
    data=df[["sepal.length", "sepal.width"]],
    file_name="sepal_data.csv",
    mime_type="text/csv",
    size=0.5,  # Size is optional by default the size of the button is 1.0
)


# 7.2 Download JSON
download_button(
    label="Download JSON",
    data={"message": "Hello from Preswald", "count": 3},
    file_name="message.json",
    mime_type="application/json",
)

# 7.3 Download Text
download_button(
    label="Download Text",
    data="This is a simple plain text file.",
    file_name="note.txt",
    mime_type="text/plain",
    size=0.5,
)


# 7.4 Download PNG Image
buffer = io.BytesIO()
fig1.write_image(buffer, format="png")  # Export as PNG
buffer.seek(0)
image_bytes = buffer.read()

download_button(
    label="Download Scatter Plot (PNG)",
    data=image_bytes,
    file_name="scatter_plot.png",
    mime_type="image/png",
    size=1,
)


# Show the first 10 rows of the dataset
text(
    "## Sample of the Iris Dataset \n Below is a preview of the first 10 rows of the dataset, showing key measurements for each iris species."
)
table(df)

# Add an interactive chat interface
text(
    "## Interactive Chat Interface\nUse this chat interface to ask questions about the iris dataset analysis. You can inquire about specific patterns, request explanations of the visualizations, or ask for additional insights."
)

chat("iris_csv")<|MERGE_RESOLUTION|>--- conflicted
+++ resolved
@@ -1,26 +1,18 @@
-<<<<<<< HEAD
+
 import io
 
 import fastplotlib as fpl
 import imageio.v3 as iio
 import matplotlib.pyplot as plt
 import numpy as np
-=======
-# import fastplotlib as fpl
-# import imageio.v3 as iio
-# import numpy as np
->>>>>>> c58d0467
+
 import plotly.express as px
 
 from preswald import (
     chat,
     connect,
-<<<<<<< HEAD
     download_button,
     fastplotlib,
-=======
-    # fastplotlib,
->>>>>>> c58d0467
     get_df,
     plotly,
     sidebar,
@@ -29,16 +21,15 @@
 )
 
 
-<<<<<<< HEAD
 service = service = PreswaldService.get_instance()
-=======
+
 sidebar()
 
 # from preswald.engine.service import PreswaldService
 
 
 # service = service = PreswaldService.get_instance()
->>>>>>> c58d0467
+
 
 # Report Title
 text(
