--- conflicted
+++ resolved
@@ -116,10 +116,7 @@
     "fastapi>=0.68.0,<1.0.0; platform_system != 'Emscripten'",
     "fastplotlib[imgui]~=0.3.0; platform_system != 'Emscripten'",
     "imageio~=2.37.0; platform_system != 'Emscripten'",
-<<<<<<< HEAD
     "msgpack~=1.1.0; platform_system != 'Emscripten'",
-=======
->>>>>>> 0d763794
     "uvicorn>=0.15.0,<1.0.0; platform_system != 'Emscripten'",
     "websockets>=10.0,<11.0; platform_system != 'Emscripten'",
     # Native code dependencies
