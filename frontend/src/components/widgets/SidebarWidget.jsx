--- conflicted
+++ resolved
@@ -1,10 +1,7 @@
 import { FolderIcon, HomeIcon } from '@heroicons/react/24/solid';
 import { Menu } from 'lucide-react';
-<<<<<<< HEAD
 
-=======
 import React, { useState } from 'react';
->>>>>>> b7162ed9
 import { createPortal } from 'react-dom';
 
 import { Button } from '@/components/ui/button';
