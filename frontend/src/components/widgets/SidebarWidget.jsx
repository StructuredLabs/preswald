--- conflicted
+++ resolved
@@ -1,11 +1,8 @@
 import { FolderIcon, HomeIcon } from '@heroicons/react/24/solid';
 import { Menu } from 'lucide-react';
-<<<<<<< HEAD
-=======
 import PropTypes from 'prop-types';
 
 import { useState } from 'react';
->>>>>>> 64cb9e0b
 import { createPortal } from 'react-dom';
 
 import { Button } from '@/components/ui/button';
