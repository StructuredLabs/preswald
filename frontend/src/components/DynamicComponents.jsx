--- conflicted
+++ resolved
@@ -1,23 +1,20 @@
-<<<<<<< HEAD
+import PropTypes from 'prop-types';
+
 import React, { memo, useEffect } from 'react';
 
-// Widgets
-=======
-import PropTypes from 'prop-types';
-
-import React, { memo, useEffect } from 'react';
-
+// UI components
 import { Alert, AlertDescription } from '@/components/ui/alert';
 
 import { cn } from '@/lib/utils';
 import { comm } from '@/utils/websocket';
 
+// Utilities
 import { createExtractKeyProps } from '../utils/extractKeyProps';
->>>>>>> 64cb9e0b
 import AlertWidget from './widgets/AlertWidget';
 import ButtonWidget from './widgets/ButtonWidget';
 import ChatWidget from './widgets/ChatWidget';
 import CheckboxWidget from './widgets/CheckboxWidget';
+import ConnectionInterfaceWidget from './widgets/ConnectionInterfaceWidget';
 import DAGVisualizationWidget from './widgets/DAGVisualizationWidget';
 import DataVisualizationWidget from './widgets/DataVisualizationWidget';
 import FastplotlibWidget from './widgets/FastplotlibWidget';
@@ -34,17 +31,6 @@
 import TopbarWidget from './widgets/TopbarWidget';
 import UnknownWidget from './widgets/UnknownWidget';
 
-<<<<<<< HEAD
-// Utilities
-import { createExtractKeyProps } from '../utils/extractKeyProps';
-import { comm } from '@/utils/websocket';
-
-// UI components
-import { Alert, AlertDescription } from '@/components/ui/alert';
-import { cn } from '@/lib/utils';
-
-=======
->>>>>>> 64cb9e0b
 const extractKeyProps = createExtractKeyProps();
 
 // Error boundary component
@@ -84,20 +70,16 @@
 
 // Memoized component wrapper
 const MemoizedComponent = memo(
-<<<<<<< HEAD
   ({
     component,
     index,
     handleUpdate,
     extractKeyProps,
-    sidebarOpen,
-    setSidebarOpen,
-    isCollapsed,
-    setIsCollapsed,
+    // sidebarOpen,
+    // setSidebarOpen,
+    // isCollapsed,
+    // setIsCollapsed,
   }) => {
-=======
-  ({ component, index, handleUpdate, extractKeyProps }) => {
->>>>>>> 64cb9e0b
     const [componentId, componentKey, props] = extractKeyProps(component, index);
 
     switch (component.type) {
@@ -144,13 +126,8 @@
           <TextInputWidget
             key={componentKey}
             {...props}
-<<<<<<< HEAD
             label={component.label}
             placeholder={component.placeholder}
-=======
-            label={component.label || ''}
-            placeholder={component.placeholder || ''}
->>>>>>> 64cb9e0b
             value={component.value || ''}
             onChange={(value) => handleUpdate(componentId, value)}
             error={component.error || ''}
@@ -183,11 +160,7 @@
           <SelectboxWidget
             key={componentKey}
             {...props}
-<<<<<<< HEAD
             label={component.label}
-=======
-            label={component.label || ''}
->>>>>>> 64cb9e0b
             options={component.options || []}
             value={component.value || component.options?.[0] || ''}
             onChange={(value) => handleUpdate(componentId, value)}
@@ -239,13 +212,8 @@
           <ImageWidget
             key={componentKey}
             {...props}
-<<<<<<< HEAD
             src={component.src}
             alt={component.alt || ''}
-=======
-            src={component.src || ''}
-            alt={component.alt || 'Image'}
->>>>>>> 64cb9e0b
             size={component.size || 'medium'}
             rounded={component.rounded !== undefined ? component.rounded : true}
             withCard={!!component.withCard}
@@ -273,13 +241,9 @@
             sourceId={component.config?.source || null}
             sourceData={component.config?.data || null}
             value={component.value || component.state || { messages: [] }}
-<<<<<<< HEAD
             onChange={(value) => {
               handleUpdate(componentId, value);
             }}
-=======
-            onChange={(value) => handleUpdate(componentId, value)}
->>>>>>> 64cb9e0b
           />
         );
 
@@ -291,7 +255,6 @@
             rowData={component.data || []}
             title={component.title || 'Table Viewer'}
             variant={component.variant || 'default'}
-<<<<<<< HEAD
             showTitle={component.showTitle ?? true}
             striped={component.striped ?? true}
             dense={component.dense ?? false}
@@ -307,13 +270,6 @@
             {...props}
             disabled={component.disabled}
             onConnect={(connectionData) => handleUpdate(componentId, connectionData)}
-=======
-            showTitle={component.showTitle !== undefined ? component.showTitle : true}
-            striped={component.striped !== undefined ? component.striped : true}
-            dense={component.dense !== undefined ? component.dense : false}
-            hoverable={component.hoverable !== undefined ? component.hoverable : true}
-            className={component.className || ''}
->>>>>>> 64cb9e0b
           />
         );
 
@@ -336,19 +292,8 @@
           <FastplotlibWidget
             key={componentKey}
             {...props}
-<<<<<<< HEAD
             data={component.data}
             config={component.config}
-            src={src}
-            label={label}
-            className={className}
-=======
-            data={component.data || {}}
-            config={component.config || {}}
-            src={component.src || ''}
-            label={component.label || ''}
-            className={component.className || ''}
->>>>>>> 64cb9e0b
             clientId={comm.clientId}
           />
         );
@@ -434,13 +379,9 @@
 const DynamicComponents = ({ components, onComponentUpdate }) => {
   useEffect(() => {
     extractKeyProps.reset();
-<<<<<<< HEAD
   }, []);
 
   console.log('[DynamicComponents] Rendering with components:', components);
-=======
-  }, [extractKeyProps]); // Add extractKeyProps as dependency
->>>>>>> 64cb9e0b
 
   if (!components?.rows) {
     // Use a logger instead of console.warn
@@ -451,7 +392,7 @@
   const handleUpdate = (componentId, value) => {
     // Remove or replace with a logger in production
     if (process.env.NODE_ENV !== 'production') {
-      console.log(`[DynamicComponents] Component update triggered:`, {
+      console.warn(`[DynamicComponents] Component update triggered:`, {
         componentId,
         value,
         timestamp: new Date().toISOString(),
@@ -472,11 +413,7 @@
         {row.map((component, index) => {
           if (!component) return null;
 
-<<<<<<< HEAD
           const componentKey = component.id || `component-${index}`;
-=======
-          const componentKey = component.id || `component-${rowIndex}-${index}`;
->>>>>>> 64cb9e0b
 
           return (
             <React.Fragment key={componentKey}>
