import React, { memo, useEffect } from 'react';

<<<<<<< HEAD
// Widgets
=======
import { Alert, AlertDescription } from '@/components/ui/alert';
import MatplotlibWidget from '@/components/widgets/MatplotlibWidget';

import { cn } from '@/lib/utils';
import { comm } from '@/utils/websocket';

// Import all widgets
>>>>>>> 62f95aa0
import AlertWidget from './widgets/AlertWidget';
import ButtonWidget from './widgets/ButtonWidget';
import ChatWidget from './widgets/ChatWidget';
import CheckboxWidget from './widgets/CheckboxWidget';
import ConnectionInterfaceWidget from './widgets/ConnectionInterfaceWidget';
import DAGVisualizationWidget from './widgets/DAGVisualizationWidget';
import DataVisualizationWidget from './widgets/DataVisualizationWidget';
import FastplotlibWidget from './widgets/FastplotlibWidget';
import ImageWidget from './widgets/ImageWidget';
import MarkdownRendererWidget from './widgets/MarkdownRendererWidget';
import MatplotlibWidget from './widgets/MatplotlibWidget';
import ProgressWidget from './widgets/ProgressWidget';
import SelectboxWidget from './widgets/SelectboxWidget';
import SidebarWidget from './widgets/SidebarWidget';
import SliderWidget from './widgets/SliderWidget';
import SpinnerWidget from './widgets/SpinnerWidget';
import TableViewerWidget from './widgets/TableViewerWidget';
import TextInputWidget from './widgets/TextInputWidget';
import TopbarWidget from './widgets/TopbarWidget';
import UnknownWidget from './widgets/UnknownWidget';

// Utilities
import { createExtractKeyProps } from '../utils/extractKeyProps';

// UI components
import { Alert, AlertDescription } from '@/components/ui/alert';
import { cn } from '@/lib/utils';

const extractKeyProps = createExtractKeyProps();

// Error boundary component
class ErrorBoundary extends React.Component {
  constructor(props) {
    super(props);
    this.state = { hasError: false, error: null };
  }

  static getDerivedStateFromError(error) {
    return { hasError: true, error };
  }

  componentDidCatch(error, errorInfo) {
    console.error('[DynamicComponents] Component Error:', error, errorInfo);
  }

  render() {
    if (this.state.hasError) {
      return (
        <Alert variant="destructive">
          <AlertDescription>
            {this.state.error?.message || 'Error rendering component'}
          </AlertDescription>
        </Alert>
      );
    }

    return this.props.children;
  }
}

// Memoized component wrapper
const MemoizedComponent = memo(
  ({
    component,
    index,
    handleUpdate,
    extractKeyProps,
    sidebarOpen,
    setSidebarOpen,
    isCollapsed,
    setIsCollapsed,
  }) => {
    const [componentId, componentKey, props] = extractKeyProps(component, index);

    switch (component.type) {
      case 'sidebar':
        return <SidebarWidget defaultOpen={component.defaultopen} />;

      case 'button':
        return (
          <ButtonWidget
            key={componentKey}
            {...props}
            label={component.label || 'Button'}
            variant={component.variant || 'outline'}
            size={component.size || 'default'}
            disabled={component.disabled || false}
            loading={component.loading || false}
            onClick={() => handleUpdate(componentId, true)}
          />
        );

      case 'matplotlib':
        return <MatplotlibWidget key={componentKey} {...props} image={component.image} />;

      case 'slider':
        return (
          <SliderWidget
            key={componentKey}
            {...props}
            label={component.label || 'Slider'}
            min={component.min || 0}
            max={component.max || 100}
            step={component.step || 1}
            value={component.value !== undefined ? component.value : 50}
            onChange={(value) => handleUpdate(componentId, value)}
            disabled={component.disabled}
            showValue={component.showValue !== undefined ? component.showValue : true}
            showMinMax={component.showMinMax !== undefined ? component.showMinMax : true}
            variant={component.variant || 'default'}
          />
        );

      case 'text_input':
        return (
          <TextInputWidget
            key={componentKey}
            {...props}
            label={component.label}
            placeholder={component.placeholder}
            value={component.value || ''}
            onChange={(value) => handleUpdate(componentId, value)}
            error={component.error}
            disabled={component.disabled}
            required={component.required}
            type={component.type || 'text'}
            size={component.size || 'default'}
            variant={component.variant || 'default'}
          />
        );

      case 'topbar':
        return <TopbarWidget key={componentKey} {...props} />;

      case 'checkbox':
        return (
          <CheckboxWidget
            key={componentKey}
            {...props}
            label={component.label || 'Checkbox'}
            checked={!!component.value}
            description={component.description}
            disabled={component.disabled}
            onChange={(value) => handleUpdate(componentId, value)}
          />
        );

      case 'selectbox':
        return (
          <SelectboxWidget
            key={componentKey}
            {...props}
            label={component.label}
            options={component.options || []}
            value={component.value || (component.options && component.options[0]) || ''}
            onChange={(value) => handleUpdate(componentId, value)}
            placeholder={component.placeholder}
            disabled={component.disabled}
            error={component.error}
            required={component.required}
            size={component.size || 'default'}
          />
        );

      case 'progress':
        return (
          <ProgressWidget
            key={componentKey}
            {...props}
            label={component.label || 'Progress'}
            value={component.value !== undefined ? component.value : 0}
            steps={component.steps}
            showValue={component.showValue !== undefined ? component.showValue : true}
            size={component.size || 'default'}
          />
        );

      case 'spinner':
        return (
          <SpinnerWidget
            key={componentKey}
            {...props}
            label={component.label || 'Loading...'}
            size={component.size || 'default'}
            variant={component.variant || 'default'}
            showLabel={component.showLabel !== undefined ? component.showLabel : true}
          />
        );

      case 'alert':
        return (
          <AlertWidget
            key={componentKey}
            {...props}
            level={component.level || 'info'}
            message={component.message || component.content || ''}
          />
        );

      case 'image':
        return (
          <ImageWidget
            key={componentKey}
            {...props}
            src={component.src}
            alt={component.alt || ''}
            size={component.size || 'medium'}
            rounded={component.rounded !== undefined ? component.rounded : true}
            withCard={component.withCard}
            aspectRatio={component.aspectRatio || 1}
            objectFit={component.objectFit || 'cover'}
          />
        );

      case 'text':
        return (
          <MarkdownRendererWidget
            key={componentKey}
            {...props}
            markdown={component.markdown || component.content || component.value || ''}
            error={component.error}
            variant={component.variant || 'default'}
          />
        );

      case 'chat':
        return (
          <ChatWidget
            key={componentKey}
            {...props}
            sourceId={component.config?.source || null}
            sourceData={component.config?.data || null}
            value={component.value || component.state || { messages: [] }}
            onChange={(value) => {
              handleUpdate(componentId, value);
            }}
          />
        );

      case 'table':
        return (
          <TableViewerWidget
            key={componentKey}
            {...props}
            data={component.data || []}
            title={component.title || 'Table Viewer'}
            variant={component.variant || 'default'}
            showTitle={component.showTitle !== undefined ? component.showTitle : true}
            striped={component.striped !== undefined ? component.striped : true}
            dense={component.dense !== undefined ? component.dense : false}
            hoverable={component.hoverable !== undefined ? component.hoverable : true}
          />
        );

      case 'connection':
        return (
          <ConnectionInterfaceWidget
            key={componentKey}
            {...props}
            disabled={component.disabled}
            onConnect={(connectionData) => handleUpdate(componentId, connectionData)}
          />
        );

      case 'plot':
        return (
          <DataVisualizationWidget
            key={componentKey}
            {...props}
            data={component.data || {}}
            layout={component.layout || {}}
            config={component.config || {}}
          />
        );

      case 'dag':
        return <DAGVisualizationWidget key={componentKey} {...props} data={component.data || {}} />;

      // Add Fastplotlib component
      case 'fastplotlib_component':
        const { className, data, config, label, src } = component;
        return (
          <FastplotlibWidget
            key={componentKey}
            {...props}
            data={component.data}
            config={component.config}
<<<<<<< HEAD
=======
            src={src}
            label={label}
            className={className}
            clientId={comm.clientId}
>>>>>>> 62f95aa0
          />
        );

      default:
        console.warn(`[DynamicComponents] Unknown component type: ${component.type}`);
        return (
          <UnknownWidget
            key={componentKey}
            {...props}
            type={component.type || 'unknown'}
            variant={component.variant || 'default'}
          />
        );
    }
  },
  (prevProps, nextProps) => {
    // Custom comparison function for memoization
    return (
      prevProps.component.id === nextProps.component.id &&
      prevProps.component.value === nextProps.component.value &&
      prevProps.component.error === nextProps.component.error &&
      prevProps.index === nextProps.index
    );
  }
);

const DynamicComponents = ({ components, onComponentUpdate }) => {
  useEffect(() => {
    extractKeyProps.reset();
  }, []);

  console.log('[DynamicComponents] Rendering with components:', components);

  if (!components?.rows) {
    console.warn('[DynamicComponents] No components or invalid structure received');
    return null;
  }

  const handleUpdate = (componentId, value) => {
    console.log(`[DynamicComponents] Component update triggered:`, {
      componentId,
      value,
      timestamp: new Date().toISOString(),
    });
    onComponentUpdate(componentId, value);
  };

  const renderRow = (row, rowIndex) => {
    if (!Array.isArray(row)) {
      console.warn(`[DynamicComponents] Invalid row at index ${rowIndex}`);
      return null;
    }

    return (
      <div key={`row-${rowIndex}`} className="dynamiccomponent-row">
        {row.map((component, index) => {
          if (!component) return null;

          const componentKey = component.id || `component-${index}`;

          return (
            <React.Fragment key={componentKey}>
              <div
                className={cn(
                  'dynamiccomponent-component',
                  component.type === 'separator' && 'dynamiccomponent-hidden'
                )}
                style={{ flex: component.flex || 1 }}
              >
                <ErrorBoundary>
                  <MemoizedComponent
                    component={component}
                    index={index}
                    handleUpdate={handleUpdate}
                    extractKeyProps={extractKeyProps}
                  />
                </ErrorBoundary>
              </div>
              {index < row.length - 1 && <div className="dynamiccomponent-separator" />}
            </React.Fragment>
          );
        })}
      </div>
    );
  };

  return (
    <div className="dynamiccomponent-container">
      {components.rows.map((row, index) => renderRow(row, index))}
    </div>
  );
};

export default memo(DynamicComponents);<|MERGE_RESOLUTION|>--- conflicted
+++ resolved
@@ -1,16 +1,6 @@
 import React, { memo, useEffect } from 'react';
 
-<<<<<<< HEAD
 // Widgets
-=======
-import { Alert, AlertDescription } from '@/components/ui/alert';
-import MatplotlibWidget from '@/components/widgets/MatplotlibWidget';
-
-import { cn } from '@/lib/utils';
-import { comm } from '@/utils/websocket';
-
-// Import all widgets
->>>>>>> 62f95aa0
 import AlertWidget from './widgets/AlertWidget';
 import ButtonWidget from './widgets/ButtonWidget';
 import ChatWidget from './widgets/ChatWidget';
@@ -34,6 +24,7 @@
 
 // Utilities
 import { createExtractKeyProps } from '../utils/extractKeyProps';
+import { comm } from '@/utils/websocket';
 
 // UI components
 import { Alert, AlertDescription } from '@/components/ui/alert';
@@ -289,7 +280,6 @@
       case 'dag':
         return <DAGVisualizationWidget key={componentKey} {...props} data={component.data || {}} />;
 
-      // Add Fastplotlib component
       case 'fastplotlib_component':
         const { className, data, config, label, src } = component;
         return (
@@ -298,13 +288,10 @@
             {...props}
             data={component.data}
             config={component.config}
-<<<<<<< HEAD
-=======
             src={src}
             label={label}
             className={className}
             clientId={comm.clientId}
->>>>>>> 62f95aa0
           />
         );
 
